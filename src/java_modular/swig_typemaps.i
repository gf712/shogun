--- conflicted
+++ resolved
@@ -7,20 +7,13 @@
  * Written (W) 2011 Baozeng Ding
   *  
  */
-%{
-#include <lib/DataType.h>
-%}
-//%include "lib/DataType.h"
 
-<<<<<<< HEAD
-=======
 %pragma(java) jniclassimports=%{
 import org.jblas.*;
 %}
 %typemap(javaimports) SWIGTYPE%{
 import org.jblas.*;
 %}
->>>>>>> c852a03b
 /* One dimensional input/output arrays */
 
 %define TYPEMAP_SGVECTOR(SGTYPE, JTYPE, JAVATYPE, JNITYPE)
@@ -82,11 +75,7 @@
 /* Define concrete examples of the TYPEMAP_SGVECTOR macros */
 TYPEMAP_SGVECTOR(bool, boolean, Boolean, jboolean)
 TYPEMAP_SGVECTOR(char, byte, Byte, jbyte)
-<<<<<<< HEAD
-TYPEMAP_SGVECTOR(uint8_t, short, Short, jshort)
-=======
 TYPEMAP_SGVECTOR(uint8_t, byte, Byte, jbyte)
->>>>>>> c852a03b
 TYPEMAP_SGVECTOR(int16_t, short, Short, jshort)
 TYPEMAP_SGVECTOR(uint16_t, int, Int, jint)
 TYPEMAP_SGVECTOR(int32_t, int, Int, jint)
@@ -100,21 +89,6 @@
 #undef TYPEMAP_SGVECTOR
 
 /* Two dimensional input/output arrays */
-<<<<<<< HEAD
-%define TYPEMAP_SGMATRIX(SGTYPE, JTYPE, JAVATYPE, JNITYPE, JNIDESC)
-
-%typemap(jni) shogun::SGMatrix<SGTYPE>		%{jobjectArray%}
-%typemap(jtype) shogun::SGMatrix<SGTYPE>		%{JTYPE[][]%}
-%typemap(jstype) shogun::SGMatrix<SGTYPE> 	%{JTYPE[][]%}
-
-%typemap(in) shogun::SGMatrix<SGTYPE>
-{
-	int32_t i,j;
-	int32_t rows, cols;
-	SGTYPE *array;
-	##JNITYPE##Array jarr;
-	JNITYPE *element;
-=======
 %define TYPEMAP_SGMATRIX(SGTYPE, JTYPE, JAVATYPE, JNITYPE, TOARRAY, CLASSDESC, CONSTRUCTOR)
 
 %typemap(jni) shogun::SGMatrix<SGTYPE>		%{jobject%}
@@ -130,50 +104,11 @@
 	JNITYPE *carr;
 	int32_t i,len, rows, cols;
 	
->>>>>>> c852a03b
 	if (!$input) {
 		SWIG_JavaThrowException(jenv, SWIG_JavaNullPointerException, "null array");
 		return $null;	
 	}
 	
-<<<<<<< HEAD
-	rows = JCALL1(GetArrayLength, jenv, $input);
-	cols = 0;
-	for (i = 0; i < rows; i++) {
-		jarr = (##JNITYPE##Array)JCALL2(GetObjectArrayElement, jenv, $input, i);
-		if (!jarr) {
-			SWIG_JavaThrowException(jenv, SWIG_JavaNullPointerException, "null array");
-			return $null;
-		}
-		if (cols == 0) {
-			cols = JCALL1(GetArrayLength, jenv, jarr);
-			array = new SGTYPE[rows * cols];
-			if (!array) {
-    			SWIG_JavaThrowException(jenv, SWIG_JavaOutOfMemoryError, "array memory allocation failed");
-    			return $null;
-			}
-		}
-		element = JCALL2(Get##JAVATYPE##ArrayElements, jenv, jarr, 0);
-		for (j = 0; j < cols; j++) {
-			array[i * cols + j] = element[j];
-		}
-	}
-
-    $1 = shogun::SGMatrix<SGTYPE>((SGTYPE*)array, rows, cols);
-}
-
-%typemap(out) shogun::SGMatrix<SGTYPE>
-{
-	int32_t rows = $1.num_rows;
-	int32_t cols = $1.num_cols;
-	int32_t i, j;
-	
-	jclass cls = JCALL1(FindClass, jenv, JNIDESC);
-	$result = JCALL3(NewObjectArray, jenv, rows, cls, NULL);	
-	if (!$result) {
-		return NULL;
-	}
-=======
 	cls = JCALL1(GetObjectClass, jenv, $input);
 	if (!cls)
 		return $null;	
@@ -244,48 +179,11 @@
 %typemap(javaout) shogun::SGMatrix<SGTYPE> {
 	return $jnicall;
 }
->>>>>>> c852a03b
 
-	for (i = 0; i < rows; i++) {
-		JNITYPE arr[cols];
-		##JNITYPE##Array jarr = (##JNITYPE##Array)JCALL1(New##JAVATYPE##Array, jenv, cols);
-		if (!jarr) {
-			return NULL;		
-		}
-		
-		for (j = 0; j < cols; j++) {
-			arr[j] = (JNITYPE)$1.matrix[i * cols + j];
-		}
-		
-		JCALL4(Set##JAVATYPE##ArrayRegion, jenv, jarr, 0, cols, arr);
-		JCALL3(SetObjectArrayElement, jenv, $result, i, jarr);
-		JCALL1(DeleteLocalRef, jenv, jarr);
-		 
-	}
-}
 %enddef
 
-<<<<<<< HEAD
-/* Define concrete examples of the TYPEMAP_SGMATRIX macros */
-/*
-//TYPEMAP_SGMATRIX(bool, boolean, Boolean, jboolean, "[Z")
-//TYPEMAP_SGMATRIX(char, byte, Byte, jbyte, "[B")
-TYPEMAP_SGMATRIX(uint8_t, short, Short, jshort, "[S")
-TYPEMAP_SGMATRIX(int16_t, short, Short, jshort, "[S")
-TYPEMAP_SGMATRIX(uint16_t, int, Int, jint, "[I")
-TYPEMAP_SGMATRIX(int32_t, int, Int, jint, "[I")
-TYPEMAP_SGMATRIX(uint32_t, long, Long, jlong, "[J")
-TYPEMAP_SGMATRIX(int64_t, int, Int, jint, "[I")
-TYPEMAP_SGMATRIX(uint64_t, long, Long, jlong, "[J")
-//TYPEMAP_SGMATRIX(long long, long, Long, jlong, "[J")
-TYPEMAP_SGMATRIX(float32_t, float, Float, jfloat, "[F")
-TYPEMAP_SGMATRIX(float64_t, double, Double, jdouble, "[D")
-*/
-#undef TYPEMAP_SGMATRIX
-=======
 /*Define concrete examples of the TYPEMAP_SGMATRIX macros */
 TYPEMAP_SGMATRIX(float32_t, float, Float, jfloat, "()[F", "org/jblas/FloatMatrix","(II[F)V")
 TYPEMAP_SGMATRIX(float64_t, double, Double, jdouble, "()[D", "org/jblas/DoubleMatrix", "(II[D)V")
 
 #undef TYPEMAP_SGMATRIX
->>>>>>> c852a03b

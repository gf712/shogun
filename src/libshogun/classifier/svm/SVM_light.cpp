--- conflicted
+++ resolved
@@ -510,8 +510,6 @@
 				model->sv_num-1,upsupvecnum);
 	}
 
-	SG_PRINT("mkl iterations %d \n", mkl_iterations);
-
 	shrink_state_cleanup(&shrink_state);
 	delete[] label;
 	delete[] inconsistent;
@@ -1424,68 +1422,17 @@
      /* based on the change of the variables */
      /* in the current working set */
 {
-<<<<<<< HEAD
 	register int32_t i=0,ii=0,j=0,jj=0;
-=======
-	int32_t num_active_rows=0;
-	int32_t num_rows=0;
-	float64_t mkl_objective=0;
-	int nk = (int) num_kernels; /* calling external lib */
-	float64_t suma = 0 ;
-	int32_t num = kernel->get_num_vec_rhs();
-#ifdef HAVE_LAPACK
-	double* alphay  = new double[num];
-	
-	for (int32_t i=0; i<num; i++)
-	{
-		alphay[i]=a[i]*label[i];
-		suma+=a[i];
-	}
-
-	for (int32_t i=0; i<num_kernels; i++)
-		sumw[i]=0;
-	
-	cblas_dgemv(CblasColMajor, CblasNoTrans, num_kernels, (int) num, 0.5, (double*) W,
-		num_kernels, alphay, 1, 1.0, (double*) sumw, 1);
-
-	mkl_objective=-suma;
-	for (int32_t i=0; i<num_kernels; i++)
-		mkl_objective+=old_beta[i]*sumw[i];
-
-	delete[] alphay;
-#else
-	for (int32_t i=0; i<num; i++)
-		suma += a[i];
-
-	mkl_objective=-suma;
-	for (int32_t d=0; d<num_kernels; d++)
-	{
-		sumw[d]=0;
-		for (int32_t i=0; i<num; i++)
-			sumw[d] += a[i]*(0.5*label[i]*W[i*num_kernels+d]);
-		mkl_objective   += old_beta[d]*sumw[d];
-	}
-	// compute true dual objective
-#endif
-	
-	count++ ;
->>>>>>> f267987d
 
 	if (kernel->has_property(KP_LINADD) && get_linadd_enabled()) 
 	{
-<<<<<<< HEAD
 		if (callback) 
-=======
-	  if( 0 )   // DIRECT
-	    //if( mkl_norm == 1 )   // NEWTON
->>>>>>> f267987d
 		{
 			update_linear_component_mkl_linadd(docs, label, active2dnum, a,
 					a_old, working2dnum, totdoc, lin, aicache);
 		}
 		else
 		{
-<<<<<<< HEAD
 			kernel->clear_normal();
 
 			int32_t num_working=0;
@@ -1562,6 +1509,7 @@
 	}
 }
 
+
 void CSVMLight::update_linear_component_mkl(
 	int32_t* docs, int32_t* label, int32_t *active2dnum, float64_t *a,
 	float64_t *a_old, int32_t *working2dnum, int32_t totdoc, float64_t *lin,
@@ -1573,1015 +1521,6 @@
 	int32_t num_kernels = kernel->get_num_subkernels() ;
 	const float64_t* old_beta   = kernel->get_subkernel_weights(num_weights);
 	ASSERT(num_weights==num_kernels);
-
-=======
-			if (get_solver_type()==ST_CPLEX) {
-				rho=compute_optimal_betas_via_cplex(beta, old_beta, num_kernels, sumw, suma, inner_iters);
-			}
-			else
-			{
-			  rho = compute_optimal_betas_analytically( beta, old_beta, num_kernels, label, sumw, suma, mkl_objective );
-			  //rho = compute_optimal_betas_newton( beta, old_beta, num_kernels, sumw, suma, mkl_objective );
-			}
-		}
-
-		// set weights, store new rho and compute new w gap
-		kernel->set_subkernel_weights(beta, num_kernels) ;
-		w_gap = CMath::abs(1-rho/mkl_objective) ;
-	}
-
-	// update lin
-#ifdef HAVE_LAPACK
-	cblas_dgemv(CblasColMajor, CblasTrans, nk, (int) num, 1.0, (double*) W,
-		nk, (double*) old_beta, 1, 0.0, (double*) lin, 1);
-#else
-	for (int32_t i=0; i<num; i++)
-		lin[i]=0 ;
-	for (int32_t d=0; d<num_kernels; d++)
-		if (old_beta[d]!=0)
-			for (int32_t i=0; i<num; i++)
-				lin[i] += old_beta[d]*W[i*num_kernels+d] ;
-#endif
-	
-	// count actives
-	int32_t jj;
-	for (jj=0;active2dnum[jj]>=0;jj++);
-	
-	if (count%10==0)
-	{
-		int32_t start_row = 1 ;
-		if (C_mkl!=0.0)
-			start_row+=2*(num_kernels-1);
-		SG_DEBUG("%i. OBJ: %f  RHO: %f  wgap=%f agap=%f (activeset=%i; active rows=%i/%i; inner_iters=%d)\n", count, mkl_objective,rho,w_gap,mymaxdiff,jj,num_active_rows,num_rows-start_row, inner_iters);
-	}
-	mkl_iterations++;
-}
-
-
-
-float64_t CSVMLight::compute_optimal_betas_analytically(
-  float64_t* beta, const float64_t* old_beta, const int32_t num_kernels,
-  const int32_t* label, const float64_t* sumw, const float64_t suma,
-  const float64_t mkl_objective )
-{
-  const float64_t epsRegul = 0.01;  // fraction of root mean squared deviation
-  float64_t obj;
-  float64_t Z;
-  float64_t R;
-  int32_t p;
-
-  // --- optimal beta
-  for( p=0; p<num_kernels; ++p ) {
-    if( sumw[p] >= 0.0 && old_beta[p] >= 0.0 ) {
-      beta[p] = sumw[p] * old_beta[p]*old_beta[p] / mkl_norm;
-      beta[p] = CMath::pow( beta[p], 1.0 / (mkl_norm+1.0) );
-    } else {
-      beta[p] = 0.0;
-    }
-  }
-
-  // --- normalize
-  Z = 0.0;
-  for( p=0; p<num_kernels; ++p ) {
-    Z += CMath::pow( beta[p], mkl_norm );
-  }
-  Z = CMath::pow( Z, -1.0/mkl_norm );
-  for( p=0; p<num_kernels; ++p ) {
-    beta[p] *= Z;
-  }
-
-  // --- regularize & renormalize
-  R = 0.0;
-  for( p=0; p<num_kernels; ++p ) {
-    R += CMath::pow( old_beta[p] - beta[p], 2.0 );
-  }
-  R = CMath::sqrt( R / mkl_norm ) * epsRegul;
-  Z = 0.0;
-  for( p=0; p<num_kernels; ++p ) {
-    beta[p] += R;
-    Z += CMath::pow( beta[p], mkl_norm );
-  }
-  Z = CMath::pow( Z, -1.0/mkl_norm );
-  for( p=0; p<num_kernels; ++p ) {
-    beta[p] *= Z;
-    ASSERT( beta[p] >= 0.0 );
-    if( beta[p] > 1.0 ) {
-      beta[p] = 1.0;
-    }
-  }
-
-  // --- objective
-  obj = -suma;
-  for( p=0; p<num_kernels; ++p ) {
-    obj += sumw[p] * old_beta[p]*old_beta[p] / beta[p];
-  }
-  return obj;
-}
-
-
-
-/*
-// === primal Newton ===
-float64_t CSVMLight::compute_optimal_betas_newton(
-  float64_t* beta, const float64_t* old_beta, const int32_t num_kernels,
-  const int32_t* label, const float64_t* sumw, const float64_t suma,
-  const float64_t mkl_objective )
-{
-  const float64_t gamma = 10;
-  //const float64_t margPlusEps = 1.00001;
-  const float64_t epsBeta = 1e-32;
-  const float64_t epsNewt = 0.01;  // line search alpha
-  const float64_t epsStep = 1e-9;
-  const int inLogSpace = 0;
-  const int32_t nSvs = get_num_support_vectors();
-  const int32_t num = kernel->get_num_vec_rhs();
-  //const float64_t C = learn_parm->svm_c;
-  const float64_t C = get_C1();
-  float64_t* newtDir = new float64_t[ num_kernels ];
-  float64_t* newBeta = new float64_t[ num_kernels ];
-  float64_t newtStep;
-  float64_t stepSize;
-  float64_t obj;
-  float64_t Z;
-  int32_t i;
-  int32_t jSv;
-  int32_t l;
-  int32_t p;
-
-  // === init
-  ASSERT( labels && kernel );
-  // --- check beta
-  Z = 0.0;
-  for( p=0; p<num_kernels; ++p ) {
-    beta[p] = old_beta[p];
-    if( !( beta[p] >= epsBeta ) ) {
-      SG_WARNING( "old_beta[%d] = %e  (sumw[.]=%e);  set to %e.  ", p, beta[p], sumw[p], epsBeta );
-      beta[p] = epsBeta;
-    }
-    ASSERT( 0.0 <= beta[p] && beta[p] <= 1.0 );
-    Z += CMath::pow( beta[p], mkl_norm );
-  }
-  Z = CMath::pow( Z, -1.0/mkl_norm );
-  if( !( fabs(Z-1.0) <= 1e-9 ) ) {
-    SG_WARNING( "old_beta not normalized (diff=%e);  forcing normalization.  ", Z-1.0 );
-    for( p=0; p<num_kernels; ++p ) {
-      beta[p] *= Z;
-      if( beta[p] > 1.0 ) {
-	beta[p] = 1.0;
-      }
-      ASSERT( 0.0 <= beta[p] && beta[p] <= 1.0 );
-    }
-  }
-
-  // === compute objective
-  obj = 0.0;
-  for( i=0; i<num; ++i ) {
-    float64_t out_i;
-    out_i = 0.0;
-    for( p=0; p<num_kernels; ++p ) {
-      out_i += beta[p] * W[ i*num_kernels + p ];
-    }
-    if( label[i]*out_i < 1.0 ) {
-      obj += 1.0 - label[i]*out_i;
-    }
-  }
-  obj *= C;
-  ASSERT( obj >= 0.0 );
-  for( i=0; i<num; ++i ) {
-    obj += beta[p] * sumw[p];
-  }
-  ASSERT( obj > 0.0 );
-  const float64_t oldObj = obj;
-  const float64_t obj2 = -compute_mkl_primal_objective();
-  if( !( fabs(obj-obj2) < 1e-6 ) ) {
-    SG_PRINT( "WARN:  %e != %e primal\n", obj, obj2 );
-  }
-  // --- dual
-  float64_t dualObj;
-  dualObj = 0.0;
-  for( p=0; p<num_kernels; ++p ) {
-    dualObj += CMath::pow( sumw[p], mkl_norm/(mkl_norm-1.0) );
-  }
-  dualObj = CMath::pow( dualObj, (mkl_norm-1.0)/mkl_norm );
-  const float64_t dualReg = dualObj;
-  dualObj = suma - dualObj;
-
-  // === compute gradient
-  for( p=0; p<num_kernels; ++p ) {
-    newtDir[p] = 0.0;
-  }
-  for( jSv=0; jSv<nSvs; ++jSv ) {
-    const int32_t j = get_support_vector( jSv );
-    for( p=0; p<num_kernels; ++p ) {
-      newtDir[p] += label[j] * W[ j*num_kernels + p ];
-    }
-  }
-  for( p=0; p<num_kernels; ++p ) {
-    newtDir[p] *= -C;
-    newtDir[p] += sumw[p];
-    //const float64_t eps_p = ( newtDir[p] > 0.0 ) ? newtDir[p] : 0.0;
-    //newtDir[p] += -eps_p;
-    newtDir[p] += gamma * mkl_norm * CMath::pow( beta[p], mkl_norm-1.0 );
-  }
-  
-  // === compute Newton direction (divide by Hessian)
-  const float64_t gqq1 = gamma * mkl_norm * (mkl_norm-1.0);
-  newtStep = 0.0;
-  for( p=0; p<num_kernels; ++p ) {
-    const float64_t t = newtDir[p];
-    newtDir[p] /= gqq1 * CMath::pow( beta[p], mkl_norm-2.0 );
-    newtStep += newtDir[p] * t;
-    newtDir[p] *= -1;
-  }
-  ASSERT( newtStep >= 0.0 );
-  
-  // === line search
-  stepSize = 1.0;
-  while( stepSize >= epsStep ) {
-
-    // --- perform Newton step
-    Z = 0.0;
-    while( Z == 0.0 ) {
-      for( p=0; p<num_kernels; ++p ) {
-        if( inLogSpace ) {
-          newBeta[p] = beta[p] * CMath::exp( - stepSize * newtDir[p] );
-        } else {
-          newBeta[p] = beta[p] - stepSize * newtDir[p];
-        }
-        if( !( newBeta[p] >= epsBeta ) ) {
-          newBeta[p] = epsBeta;
-        }
-        Z += CMath::pow( newBeta[p], mkl_norm );
-      }
-      ASSERT( 0.0 <= Z );
-      Z = CMath::pow( Z, -1.0/mkl_norm );
-      if( Z == 0.0 ) {
-        stepSize /= 2.0;
-      }
-    }
-
-    // --- normalize new beta (wrt p-norm)
-    ASSERT( 0.0 < Z );
-    ASSERT( Z < CMath::INFTY );
-    for( p=0; p<num_kernels; ++p ) {
-      newBeta[p] *= Z;
-      if( newBeta[p] > 1.0 ) {
-        //SG_WARNING( "beta[%d] = %e;  set to 1.  ", p, beta[p] );
-        newBeta[p] = 1.0;
-      }
-      ASSERT( 0.0 <= newBeta[p] && newBeta[p] <= 1.0 );
-    }
-
-    // --- objective decreased?
-    float64_t newtObj;
-    {  // compute new objective
-      newtObj = 0.0;
-      l = 0;
-      for( i=0; i<num; ++i ) {
-	float64_t out_i;
-	out_i = 0.0;
-	for( p=0; p<num_kernels; ++p ) {
-	  out_i += newBeta[p] * W[l];
-	  ++l;
-	}
-	if( label[i]*out_i < 1.0 ) {
-	  newtObj += 1.0 - label[i]*out_i;
-	}
-      }
-      newtObj *= C;
-      ASSERT( newtObj >= 0.0 );
-      for( i=0; i<num; ++i ) {
-	newtObj += newBeta[p] * sumw[p];
-      }
-      ASSERT( newtObj > 0.0 );
-    }
-    //SG_PRINT( "step = %.8f => obj = %e.  \n", stepSize, newtObj );
-    if( newtObj < obj - epsNewt*stepSize*newtStep ) {
-      SG_PRINT( "step %.5f [%e]\n", stepSize, epsNewt*stepSize*newtStep );
-      for( p=0; p<num_kernels; ++p ) {
-        beta[p] = newBeta[p];
-      }
-      obj = newtObj;
-      break;
-    }
-    stepSize /= 2.0;
-  }
-
-  // === finish
-  //SG_PRINT( "MKL primal [%e]: %e -> %e\n", mkl_objective, oldObj, obj );
-  SG_PRINT( "dual: %e (%e) [%e];  primal: %e -> %e\n", dualObj, dualReg, mkl_objective, oldObj, obj );
-  ASSERT( obj <= oldObj );
-  delete[] newtDir;
-  delete[] newBeta;
-  //return obj;
-  return mkl_objective + obj - oldObj;
-}
-*/
-
-
-
-float64_t CSVMLight::compute_optimal_betas_newton(float64_t* beta,
-		const float64_t* old_beta, int32_t num_kernels,
-		const float64_t* sumw, float64_t suma,
-		 float64_t mkl_objective)
-{
-  SG_DEBUG("MKL via NEWTON\n");
-
-  const double epsBeta = 1e-32;
-  const double epsGamma = 1e-12;
-  const double epsWsq = 1e-12;
-  const double epsNewt = 0.0001;
-  const double epsStep = 1e-9;
-  const int nofNewtonSteps = 3;
-  const double hessRidge = 1e-6;
-  const int inLogSpace = 0;
-
-  const float64_t r = mkl_norm / ( mkl_norm - 1.0 );
-  float64_t* newtDir = new float64_t[ num_kernels ];
-  float64_t* newtBeta = new float64_t[ num_kernels ];
-  float64_t newtStep;
-  float64_t stepSize;
-  float64_t Z;
-  float64_t obj;
-  float64_t gamma;
-  int32_t p;
-  int i;
-
-
-  // === init
-  for( p=0; p<num_kernels; ++p ) {
-    //SG_PRINT( "old_beta[%d] = %e;  sumw[%d]=%e.  \n", p, old_beta[p], p, sumw[p] );
-  }
-
-  // --- check beta
-  Z = 0.0;
-  for( p=0; p<num_kernels; ++p ) {
-    beta[p] = old_beta[p];
-    if( !( beta[p] >= epsBeta ) ) {
-      //SG_WARNING( "old_beta[%d] = %e  (sumw[.]=%e);  set to %e.  ", p, beta[p], sumw[p], epsBeta );
-      beta[p] = epsBeta;
-    }
-    ASSERT( 0.0 <= beta[p] && beta[p] <= 1.0 );
-    Z += CMath::pow( beta[p], mkl_norm );
-  }
-  Z = CMath::pow( Z, -1.0/mkl_norm );
-  if( !( fabs(Z-1.0) <= epsGamma ) ) {
-    SG_WARNING( "old_beta not normalized (diff=%e);  forcing normalization.  ", Z-1.0 );
-    for( p=0; p<num_kernels; ++p ) {
-      beta[p] *= Z;
-      if( beta[p] > 1.0 ) {
-	beta[p] = 1.0;
-      }
-      ASSERT( 0.0 <= beta[p] && beta[p] <= 1.0 );
-    }
-  }
-
-  // --- compute gamma
-  gamma = 0.0;
-  for( p=0; p<num_kernels; ++p ) {
-    if( !( sumw[p] >= 0 ) ) {
-      if( !( sumw[p] >= -epsWsq ) ) {
-	SG_WARNING( "sumw[%d] = %e;  treated as 0.  ", p, sumw[p] );
-      }
-      // should better recompute sumw[] !!!
-    } else {
-      ASSERT( sumw[p] >= 0 );
-      //gamma += CMath::pow( sumw[p] * beta[p]*beta[p], r );
-      gamma += CMath::pow( sumw[p] * beta[p]*beta[p] / mkl_norm, r );
-    }
-  }
-  gamma = CMath::pow( gamma, 1.0/r ) / mkl_norm;
-  ASSERT( gamma > -1e-9 );
-  if( !( gamma > epsGamma ) ) {
-    SG_WARNING( "bad gamma: %e;  set to %e.  ", gamma, epsGamma );
-    // should better recompute sumw[] !!!
-    gamma = epsGamma;
-  }
-  ASSERT( gamma >= epsGamma );
-  //gamma = -gamma;
-
-  // --- compute objective
-  obj = 0.0;
-  for( p=0; p<num_kernels; ++p ) {
-    obj += beta[p] * sumw[p];
-    //obj += gamma/mkl_norm * CMath::pow( beta[p], mkl_norm );
-  }
-  if( !( obj >= 0.0 ) ) {
-    SG_WARNING( "negative objective: %e.  ", obj );
-  }
-  //SG_PRINT( "OBJ = %e.  \n", obj );
-
-
-  // === perform Newton steps
-  if( nofNewtonSteps > 1 ) {
-    //SG_DEBUG( "performing %d Newton steps.\n", nofNewtonSteps );
-  }
-  for( i = 0; i < nofNewtonSteps; ++i ) {
-
-    // --- compute Newton direction (Hessian is diagonal)
-    const float64_t gqq1 = mkl_norm * (mkl_norm-1.0) * gamma;
-    newtStep = 0.0;
-    for( p=0; p<num_kernels; ++p ) {
-      ASSERT( 0.0 <= beta[p] && beta[p] <= 1.0 );
-      //const float halfw2p = ( sumw[p] >= 0.0 ) ? sumw[p] : 0.0;
-      //const float64_t t1 = halfw2p*beta[p] - mkl_norm*gamma*CMath::pow(beta[p],mkl_norm);
-      //const float64_t t2 = 2.0*halfw2p + gqq1*CMath::pow(beta[p],mkl_norm-1.0);
-      const float halfw2p = ( sumw[p] >= 0.0 ) ? (sumw[p]*old_beta[p]*old_beta[p]) : 0.0;
-      const float64_t t0 = halfw2p*beta[p] - mkl_norm*gamma*CMath::pow(beta[p],mkl_norm+2.0);
-      const float64_t t1 = ( t0 < 0 ) ? 0.0 : t0;
-      const float64_t t2 = 2.0*halfw2p + gqq1*CMath::pow(beta[p],mkl_norm+1.0);
-      if( inLogSpace ) {
-	newtDir[p] = t1 / ( t1 + t2*beta[p] + hessRidge );
-      } else {
-	newtDir[p] = ( t1 == 0.0 ) ? 0.0 : ( t1 / t2 );
-      }
-      // newtStep += newtDir[p] * grad[p];
-      ASSERT( newtDir[p] == newtDir[p] );
-      //SG_PRINT( "newtDir[%d] = %6.3f = %e / %e \n", p, newtDir[p], t1, t2 );
-    }
-    //CMath::display_vector( newtDir, num_kernels, "newton direction  " );
-    //SG_PRINT( "Newton step size = %e\n", Z );
-
-    // --- line search
-    stepSize = 1.0;
-    while( stepSize >= epsStep ) {
-
-      // --- perform Newton step
-      Z = 0.0;
-      while( Z == 0.0 ) {
-	for( p=0; p<num_kernels; ++p ) {
-	  if( inLogSpace ) {
-	    newtBeta[p] = beta[p] * CMath::exp( + stepSize * newtDir[p] );
-	  } else {
-	    newtBeta[p] = beta[p] + stepSize * newtDir[p];
-	  }
-	  if( !( newtBeta[p] >= epsBeta ) ) {
-	    newtBeta[p] = epsBeta;
-	  }
-	  Z += CMath::pow( newtBeta[p], mkl_norm );
-	}
-	ASSERT( 0.0 <= Z );
-	Z = CMath::pow( Z, -1.0/mkl_norm );
-	if( Z == 0.0 ) {
-	  stepSize /= 2.0;
-	}
-      }
-
-      // --- normalize new beta (wrt p-norm)
-      ASSERT( 0.0 < Z );
-      ASSERT( Z < CMath::INFTY );
-      for( p=0; p<num_kernels; ++p ) {
-	newtBeta[p] *= Z;
-	if( newtBeta[p] > 1.0 ) {
-	  //SG_WARNING( "beta[%d] = %e;  set to 1.  ", p, beta[p] );
-	  newtBeta[p] = 1.0;
-	}
-	ASSERT( 0.0 <= newtBeta[p] && newtBeta[p] <= 1.0 );
-      }
-
-      // --- objective increased?
-      float64_t newtObj;
-      newtObj = 0.0;
-      for( p=0; p<num_kernels; ++p ) {
-	newtObj += sumw[p] * old_beta[p]*old_beta[p] / newtBeta[p];
-      }
-      //SG_PRINT( "step = %.8f:  obj = %e -> %e.  \n", stepSize, obj, newtObj );
-      if( newtObj < obj - epsNewt*stepSize*obj ) {
-	for( p=0; p<num_kernels; ++p ) {
-	  beta[p] = newtBeta[p];
-	}
-	obj = newtObj;
-	break;
-      }
-      stepSize /= 2.0;
-
-    }
-
-    if( stepSize < epsStep ) {
-      break;
-    }
-
-  }
-  delete[] newtDir;
-  delete[] newtBeta;
-  //CMath::scale_vector( 1.0/CMath::qnorm(beta,num_kernels,mkl_norm), beta, num_kernels );
-
-
-  // === return new objective
-  obj = -suma;
-  for( p=0; p<num_kernels; ++p ) {
-    //obj += beta[p] * sumw[p];
-    obj += sumw[p] * old_beta[p]*old_beta[p] / beta[p];
-  }
-  return obj;
-}
-
-
-
-float64_t CSVMLight::compute_optimal_betas_via_cplex(float64_t* x, const float64_t* old_beta, int32_t num_kernels,
-		  const float64_t* sumw, float64_t suma, int32_t& inner_iters)
-{
-	SG_DEBUG("MKL via CPLEX\n");
-
-#ifdef USE_CPLEX
-	if (!lp_initialized)
-	{
-		SG_INFO( "creating LP\n") ;
-
-		int32_t NUMCOLS = 2*num_kernels + 1 ;
-		double   obj[NUMCOLS]; /* calling external lib */
-		double   lb[NUMCOLS]; /* calling external lib */
-		double   ub[NUMCOLS]; /* calling external lib */
-
-		for (int32_t i=0; i<2*num_kernels; i++)
-		{
-			obj[i]=0 ;
-			lb[i]=0 ;
-			ub[i]=1 ;
-		}
-
-		for (int32_t i=num_kernels; i<2*num_kernels; i++)
-			obj[i]= C_mkl;
-
-		obj[2*num_kernels]=1 ;
-		lb[2*num_kernels]=-CPX_INFBOUND ;
-		ub[2*num_kernels]=CPX_INFBOUND ;
-
-		int status = CPXnewcols (env, lp_cplex, NUMCOLS, obj, lb, ub, NULL, NULL);
-		if ( status ) {
-			char  errmsg[1024];
-			CPXgeterrorstring (env, status, errmsg);
-			SG_ERROR( "%s", errmsg);
-		}
-
-		// add constraint sum(w)=1;
-		SG_INFO( "adding the first row\n");
-		int initial_rmatbeg[1]; /* calling external lib */
-		int initial_rmatind[num_kernels+1]; /* calling external lib */
-		double initial_rmatval[num_kernels+1]; /* calling ext lib */
-		double initial_rhs[1]; /* calling external lib */
-		char initial_sense[1];
-
-		// 1-norm MKL
-		if (mkl_norm==1)
-		{
-			initial_rmatbeg[0] = 0;
-			initial_rhs[0]=1 ;     // rhs=1 ;
-			initial_sense[0]='E' ; // equality
-
-			for (int32_t i=0; i<num_kernels; i++)
-			{
-				initial_rmatind[i]=i ;
-				initial_rmatval[i]=1 ;
-			}
-			initial_rmatind[num_kernels]=2*num_kernels ;
-			initial_rmatval[num_kernels]=0 ;
-
-			status = CPXaddrows (env, lp_cplex, 0, 1, num_kernels+1, 
-					initial_rhs, initial_sense, initial_rmatbeg,
-					initial_rmatind, initial_rmatval, NULL, NULL);
-
-		}
-		else // 2 and q-norm MKL
-		{
-			initial_rmatbeg[0] = 0;
-			initial_rhs[0]=0 ;     // rhs=1 ;
-			initial_sense[0]='L' ; // <=  (inequality)
-
-			initial_rmatind[0]=2*num_kernels ;
-			initial_rmatval[0]=0 ;
-
-			status = CPXaddrows (env, lp_cplex, 0, 1, 1, 
-					initial_rhs, initial_sense, initial_rmatbeg,
-					initial_rmatind, initial_rmatval, NULL, NULL);
-
-
-			if (mkl_norm==2)
-			{
-				for (int32_t i=0; i<num_kernels; i++)
-				{
-					initial_rmatind[i]=i ;
-					initial_rmatval[i]=1 ;
-				}
-				initial_rmatind[num_kernels]=2*num_kernels ;
-				initial_rmatval[num_kernels]=0 ;
-
-				status = CPXaddqconstr (env, lp_cplex, 0, num_kernels+1, 1.0, 'L', NULL, NULL,
-						initial_rmatind, initial_rmatind, initial_rmatval, NULL);
-			}
-		}
-
-
-		if ( status )
-			SG_ERROR( "Failed to add the first row.\n");
-
-		lp_initialized = true ;
-
-		if (C_mkl!=0.0)
-		{
-			for (int32_t q=0; q<num_kernels-1; q++)
-			{
-				// add constraint w[i]-w[i+1]<s[i];
-				// add constraint w[i+1]-w[i]<s[i];
-				int rmatbeg[1]; /* calling external lib */
-				int rmatind[3]; /* calling external lib */
-				double rmatval[3]; /* calling external lib */
-				double rhs[1]; /* calling external lib */
-				char sense[1];
-
-				rmatbeg[0] = 0;
-				rhs[0]=0 ;     // rhs=0 ;
-				sense[0]='L' ; // <=
-				rmatind[0]=q ;
-				rmatval[0]=1 ;
-				rmatind[1]=q+1 ;
-				rmatval[1]=-1 ;
-				rmatind[2]=num_kernels+q ;
-				rmatval[2]=-1 ;
-				status = CPXaddrows (env, lp_cplex, 0, 1, 3, 
-						rhs, sense, rmatbeg,
-						rmatind, rmatval, NULL, NULL);
-				if ( status )
-					SG_ERROR( "Failed to add a smothness row (1).\n");
-
-				rmatbeg[0] = 0;
-				rhs[0]=0 ;     // rhs=0 ;
-				sense[0]='L' ; // <=
-				rmatind[0]=q ;
-				rmatval[0]=-1 ;
-				rmatind[1]=q+1 ;
-				rmatval[1]=1 ;
-				rmatind[2]=num_kernels+q ;
-				rmatval[2]=-1 ;
-				status = CPXaddrows (env, lp_cplex, 0, 1, 3, 
-						rhs, sense, rmatbeg,
-						rmatind, rmatval, NULL, NULL);
-				if ( status )
-					SG_ERROR( "Failed to add a smothness row (2).\n");
-			}
-		}
-	}
-
-	{ // add the new row
-		//SG_INFO( "add the new row\n") ;
-
-		int rmatbeg[1];
-		int rmatind[num_kernels+1];
-		double rmatval[num_kernels+1];
-		double rhs[1];
-		char sense[1];
-
-		rmatbeg[0] = 0;
-		if (mkl_norm==1)
-			rhs[0]=0 ;
-		else
-			rhs[0]=-suma ;
-
-		sense[0]='L' ;
-
-		for (int32_t i=0; i<num_kernels; i++)
-		{
-			rmatind[i]=i ;
-			if (mkl_norm==1)
-				rmatval[i]=-(sumw[i]-suma) ;
-			else
-				rmatval[i]=-sumw[i];
-		}
-		rmatind[num_kernels]=2*num_kernels ;
-		rmatval[num_kernels]=-1 ;
-
-		int32_t status = CPXaddrows (env, lp_cplex, 0, 1, num_kernels+1, 
-				rhs, sense, rmatbeg,
-				rmatind, rmatval, NULL, NULL);
-		if ( status ) 
-			SG_ERROR( "Failed to add the new row.\n");
-	}
-
-	inner_iters=0;
-	int status;
-	{ 
-
-		if (mkl_norm==1) // optimize 1 norm MKL
-			status = CPXlpopt (env, lp_cplex);
-		else if (mkl_norm==2) // optimize 2-norm MKL
-			status = CPXbaropt(env, lp_cplex);
-		else // q-norm MKL
-		{
-			float64_t* beta=new float64_t[2*num_kernels+1];
-			float64_t objval_old=1e-8; //some value to cause the loop to not terminate yet
-			for (int32_t i=0; i<num_kernels; i++)
-				beta[i]=old_beta[i];
-			for (int32_t i=num_kernels; i<2*num_kernels+1; i++)
-				beta[i]=0;
-
-			while (true)
-			{
-				//int rows=CPXgetnumrows(env, lp_cplex);
-				//int cols=CPXgetnumcols(env, lp_cplex);
-				//SG_PRINT("rows:%d, cols:%d (kernel:%d)\n", rows, cols, num_kernels);
-				CMath::scale_vector(1/CMath::qnorm(beta, num_kernels, mkl_norm), beta, num_kernels);
-
-				set_qnorm_constraints(beta, num_kernels);
-
-				status = CPXbaropt(env, lp_cplex);
-				if ( status ) 
-					SG_ERROR( "Failed to optimize Problem.\n");
-
-				int solstat=0;
-				double objval=0;
-				status=CPXsolution(env, lp_cplex, &solstat, &objval,
-						(double*) beta, NULL, NULL, NULL);
-
-				if ( status )
-				{
-					CMath::display_vector(beta, num_kernels, "beta");
-					SG_ERROR( "Failed to obtain solution.\n");
-				}
-
-				CMath::scale_vector(1/CMath::qnorm(beta, num_kernels, mkl_norm), beta, num_kernels);
-
-				//SG_PRINT("[%d] %f (%f)\n", inner_iters, objval, objval_old);
-				if ((1-abs(objval/objval_old) < 0.1*weight_epsilon)) // && (inner_iters>2))
-					break;
-
-				objval_old=objval;
-
-				inner_iters++;
-			}
-			delete[] beta;
-		}
-
-		if ( status ) 
-			SG_ERROR( "Failed to optimize Problem.\n");
-
-		// obtain solution
-		int32_t cur_numrows=(int32_t) CPXgetnumrows(env, lp_cplex);
-		int32_t cur_numcols=(int32_t) CPXgetnumcols(env, lp_cplex);
-		int32_t num_rows=cur_numrows;
-		ASSERT(cur_numcols<=2*num_kernels+1);
-
-		float64_t* slack=new float64_t[cur_numrows];
-		float64_t* pi=NULL;
-		if (use_mkl==1)
-			pi=new float64_t[cur_numrows];
-
-		if (x==NULL || slack==NULL || pi==NULL)
-		{
-			status = CPXERR_NO_MEMORY;
-			SG_ERROR( "Could not allocate memory for solution.\n");
-		}
-
-		/* calling external lib */
-		int solstat=0;
-		double objval=0;
-
-		if (mkl_norm==1)
-		{
-			status=CPXsolution(env, lp_cplex, &solstat, &objval,
-					(double*) x, (double*) pi, (double*) slack, NULL);
-		}
-		else
-		{
-			status=CPXsolution(env, lp_cplex, &solstat, &objval,
-					(double*) x, NULL, (double*) slack, NULL);
-		}
-
-		int32_t solution_ok = (!status) ;
-		if ( status )
-			SG_ERROR( "Failed to obtain solution.\n");
-
-		int32_t num_active_rows=0 ;
-		if (solution_ok)
-		{
-			/* 1 norm mkl */
-			float64_t max_slack = -CMath::INFTY ;
-			int32_t max_idx = -1 ;
-			int32_t start_row = 1 ;
-			if (C_mkl!=0.0)
-				start_row+=2*(num_kernels-1);
-
-			for (int32_t i = start_row; i < cur_numrows; i++)  // skip first
-			{
-				if (mkl_norm==1)
-				{
-					if ((pi[i]!=0))
-						num_active_rows++ ;
-					else
-					{
-						if (slack[i]>max_slack)
-						{
-							max_slack=slack[i] ;
-							max_idx=i ;
-						}
-					}
-				}
-				else // 2-norm or general q-norm
-				{
-					if ((CMath::abs(slack[i])<1e-6))
-						num_active_rows++ ;
-					else
-					{
-						if (slack[i]>max_slack)
-						{
-							max_slack=slack[i] ;
-							max_idx=i ;
-						}
-					}
-				}
-			}
-
-			// have at most max(100,num_active_rows*2) rows, if not, remove one
-			if ( (num_rows-start_row>CMath::max(100,2*num_active_rows)) && (max_idx!=-1))
-			{
-				//SG_INFO( "-%i(%i,%i)",max_idx,start_row,num_rows) ;
-				status = CPXdelrows (env, lp_cplex, max_idx, max_idx) ;
-				if ( status ) 
-					SG_ERROR( "Failed to remove an old row.\n");
-			}
-
-			//CMath::display_vector(x, num_kernels, "beta");
-
-			rho = -x[2*num_kernels] ;
-			delete[] pi ;
-			delete[] slack ;
-
-		}
-		else
-		{
-			/* then something is wrong and we rather 
-			stop sooner than later */
-			rho = 1 ;
-		}
-	}
-#else
-	SG_ERROR("Cplex not enabled at compile time\n");
-#endif
-	return rho;
-}
-
-float64_t CSVMLight::compute_optimal_betas_via_glpk(float64_t* beta, const float64_t* old_beta,
-		int num_kernels, const float64_t* sumw, float64_t suma, int32_t& inner_iters)
-{
-	SG_DEBUG("MKL via GLPK\n");
-	float64_t obj=1.0;
-#ifdef USE_GLPK
-	int32_t NUMCOLS = 2*num_kernels + 1 ;
-	if (!lp_initialized)
-	{
-		SG_INFO( "creating LP\n") ;
-
-		//set obj function, note glpk indexing is 1-based
-		lpx_add_cols(lp_glpk, NUMCOLS);
-		for (int i=1; i<=2*num_kernels; i++)
-		{
-			lpx_set_obj_coef(lp_glpk, i, 0);
-			lpx_set_col_bnds(lp_glpk, i, LPX_DB, 0, 1);
-		}
-		for (int i=num_kernels+1; i<=2*num_kernels; i++)
-		{
-			lpx_set_obj_coef(lp_glpk, i, C_mkl);
-		}
-		lpx_set_obj_coef(lp_glpk, NUMCOLS, 1);
-		lpx_set_col_bnds(lp_glpk, NUMCOLS, LPX_FR, 0,0); //unbound
-
-		//add first row. sum[w]=1
-		int row_index = lpx_add_rows(lp_glpk, 1);
-		int ind[num_kernels+2];
-		float64_t val[num_kernels+2];
-		for (int i=1; i<=num_kernels; i++)
-		{
-			ind[i] = i;
-			val[i] = 1;
-		}
-		ind[num_kernels+1] = NUMCOLS;
-		val[num_kernels+1] = 0;
-		lpx_set_mat_row(lp_glpk, row_index, num_kernels, ind, val);
-		lpx_set_row_bnds(lp_glpk, row_index, LPX_FX, 1, 1);
-
-		lp_initialized = true;
-
-		if (C_mkl!=0.0)
-		{
-			for (int32_t q=1; q<num_kernels; q++)
-			{
-				int mat_ind[4];
-				float64_t mat_val[4];
-				int mat_row_index = lpx_add_rows(lp_glpk, 2);
-				mat_ind[1] = q;
-				mat_val[1] = 1;
-				mat_ind[2] = q+1; 
-				mat_val[2] = -1;
-				mat_ind[3] = num_kernels+q;
-				mat_val[3] = -1;
-				lpx_set_mat_row(lp_glpk, mat_row_index, 3, mat_ind, mat_val);
-				lpx_set_row_bnds(lp_glpk, mat_row_index, LPX_UP, 0, 0);
-				mat_val[1] = -1; 
-				mat_val[2] = 1;
-				lpx_set_mat_row(lp_glpk, mat_row_index+1, 3, mat_ind, mat_val);
-				lpx_set_row_bnds(lp_glpk, mat_row_index+1, LPX_UP, 0, 0);
-			}
-		}
-	}
-
-	int ind[num_kernels+2];
-	float64_t val[num_kernels+2];
-	int row_index = lpx_add_rows(lp_glpk, 1);
-	for (int32_t i=1; i<=num_kernels; i++)
-	{
-		ind[i] = i;
-		val[i] = -(sumw[i-1]-suma);
-	}
-	ind[num_kernels+1] = 2*num_kernels+1;
-	val[num_kernels+1] = -1;
-	lpx_set_mat_row(lp_glpk, row_index, num_kernels+1, ind, val);
-	lpx_set_row_bnds(lp_glpk, row_index, LPX_UP, 0, 0);
-
-	//optimize
-	lpx_simplex(lp_glpk);
-	bool res = check_lpx_status(lp_glpk);
-	if (!res)
-		SG_ERROR( "Failed to optimize Problem.\n");
-
-	int32_t cur_numrows = lpx_get_num_rows(lp_glpk);
-	int32_t cur_numcols = lpx_get_num_cols(lp_glpk);
-	int32_t num_rows=cur_numrows;
-	ASSERT(cur_numcols<=2*num_kernels+1);
-
-	float64_t *row_primal = new float64_t[cur_numrows];
-	float64_t *row_dual = new float64_t[cur_numrows];
-
-	for (int i=0; i<cur_numrows; i++)
-	{
-		row_primal[i] = lpx_get_row_prim(lp_glpk, i+1);
-		row_dual[i] = lpx_get_row_dual(lp_glpk, i+1);
-	}
-	for (int i=0; i<cur_numcols; i++)
-	{
-		beta[i] = lpx_get_col_prim(lp_glpk, i+1);
-	}
-
-	obj = -beta[2*num_kernels];
-
-	int32_t num_active_rows=0;
-	if(res)
-	{
-		float64_t max_slack = CMath::INFTY;
-		int32_t max_idx = -1;
-		int32_t start_row = 1;
-		if (C_mkl!=0.0)
-			start_row += 2*(num_kernels-1);
-
-		for (int32_t i= start_row; i<cur_numrows; i++)
-		{
-			if (row_dual[i]!=0)
-				num_active_rows++;
-			else
-			{
-				if (row_primal[i]<max_slack)
-				{
-					max_slack = row_primal[i];
-					max_idx = i;
-				}
-			}
-		}
-
-		if ((num_rows-start_row>CMath::max(100, 2*num_active_rows)) && max_idx!=-1)
-		{
-			int del_rows[2];
-			del_rows[1] = max_idx+1;
-			lpx_del_rows(lp_glpk, 1, del_rows);
-		}
-	}
-
-	delete[] row_dual;
-	delete[] row_primal;
-#else
-	SG_ERROR("Glpk not enabled at compile time\n");
-#endif
-
-	return obj;
-}
-
-
-void CSVMLight::update_linear_component_mkl(
-	int32_t* docs, int32_t* label, int32_t *active2dnum, float64_t *a,
-	float64_t *a_old, int32_t *working2dnum, int32_t totdoc, float64_t *lin,
-	float64_t *aicache)
-{
-	int inner_iters=0;
-	int32_t num = kernel->get_num_vec_rhs();
-	int32_t num_weights = -1;
-	int32_t num_kernels = kernel->get_num_subkernels() ;
-	const float64_t* beta_const   = kernel->get_subkernel_weights(num_weights);
-	float64_t* old_beta =  CMath::clone_vector(beta_const, num_weights);
-	// large enough buffer for cplex + smoothness constraints
-	float64_t* beta = new float64_t[2*num_kernels+1];
-
-	ASSERT(num_weights==num_kernels);
-	CMath::scale_vector(1/CMath::qnorm(old_beta, num_kernels, mkl_norm), old_beta, num_kernels); //q-norm = 1
-
-	float64_t* sumw=new float64_t[num_kernels];
->>>>>>> f267987d
 
 	if ((kernel->get_kernel_type()==K_COMBINED) && 
 			 (!((CCombinedKernel*)kernel)->get_append_subkernel_weights()))// for combined kernel

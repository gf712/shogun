--- conflicted
+++ resolved
@@ -146,10 +146,7 @@
 			feature_matrix_num_features=num_features;
 			feature_matrix_num_vectors=num_vectors;
             num_vectors=0;
-<<<<<<< HEAD
             m_num_vectors_total=0;
-=======
->>>>>>> 48cb8e04
             num_features=0;
 		}
 
@@ -391,7 +388,6 @@
 			*num_feat=num_features;
 			*num_vec=num_vectors;
 			*dst=(ST*) SG_MALLOC(sizeof(ST)*num);
-<<<<<<< HEAD
 
 			/* copying depends on whether a subset is used */
 			if (m_subset->has_subset())
@@ -409,11 +405,6 @@
 				/* copy complete matrix */
 				memcpy(*dst, feature_matrix, num * sizeof(ST));
 			}
-=======
-			if (!*dst)
-				SG_ERROR("Allocating %ld bytes failes\n", sizeof(ST)*num);
-			memcpy(*dst, feature_matrix, num * sizeof(ST));
->>>>>>> 48cb8e04
 		}
 
 		SGMatrix<ST> get_feature_matrix()
@@ -596,24 +587,15 @@
 
 			if ( feature_matrix && get_num_preprocessors())
 			{
-<<<<<<< HEAD
 				for (int32_t i=0; i<get_num_preproc(); i++)
-=======
-
-				for (int32_t i=0; i<get_num_preprocessors(); i++)
->>>>>>> 48cb8e04
 				{ 
 					if ( (!is_preprocessed(i) || force_preprocessing) )
 					{
 						set_preprocessed(i);
 						CSimplePreprocessor<ST>* p = (CSimplePreprocessor<ST>*) get_preprocessor(i);
 						SG_INFO( "preprocessing using preproc %s\n", p->get_name());
-<<<<<<< HEAD
 
 						if (p->apply_to_feature_matrix(this) == NULL)
-=======
-						if (p->apply_to_feature_matrix(this).matrix == NULL)
->>>>>>> 48cb8e04
 						{
 							SG_UNREF(p);
 							return false;
@@ -980,12 +962,9 @@
 		/// number of vectors in cache
 		int32_t num_vectors;
 
-<<<<<<< HEAD
 		/* number of vectors regardless of subset */
 		int32_t m_num_vectors_total;
 
-=======
->>>>>>> 48cb8e04
 		/// number of features in cache
 		int32_t num_features;
 

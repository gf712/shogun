--- conflicted
+++ resolved
@@ -758,14 +758,11 @@
 		ENUM_CASE(K_RATIONAL_QUADRATIC)
 		ENUM_CASE(K_POWER)
 		ENUM_CASE(K_SPHERICAL)
-<<<<<<< HEAD
-		ENUM_CASE(K_CIRCULAR)
-		ENUM_CASE(K_INVERSEMULTIQUADRIC)
-=======
 		ENUM_CASE(K_LOG)
 		ENUM_CASE(K_SPLINE)
 		ENUM_CASE(K_ANOVA)
->>>>>>> 412d6438
+		ENUM_CASE(K_CIRCULAR)
+		ENUM_CASE(K_INVERSEMULTIQUADRIC)
 	}
 
 	switch (get_feature_class())

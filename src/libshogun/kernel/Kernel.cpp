--- conflicted
+++ resolved
@@ -758,12 +758,9 @@
 		ENUM_CASE(K_RATIONAL_QUADRATIC)
 		ENUM_CASE(K_POWER)
 		ENUM_CASE(K_SPHERICAL)
-<<<<<<< HEAD
 		ENUM_CASE(K_LOG)
-=======
 		ENUM_CASE(K_SPLINE)
 		ENUM_CASE(K_ANOVA)
->>>>>>> 01a33a73
 	}
 
 	switch (get_feature_class())

/*
 * This program is free software; you can redistribute it and/or modify
 * it under the terms of the GNU General Public License as published by
 * the Free Software Foundation; either version 3 of the License, or
 * (at your option) any later version.
 *
 * Written (W) 2011-2012 Heiko Strathmann
 * Written (W) 2012 Jacob Walker
 *
 * Copyright (C) 2011 Berlin Institute of Technology and Max-Planck-Society
 */

#include <shogun/modelselection/ParameterCombination.h>
#include <shogun/base/Parameter.h>
#include <shogun/machine/Machine.h>
#include <set>
#include <string>

using namespace shogun;
using namespace std;

CParameterCombination::CParameterCombination()
{
	init();
}

CParameterCombination::CParameterCombination(Parameter* param)
{
	init();

	m_param=param;
}

void CParameterCombination::init()
{
	m_param=NULL;
	m_child_nodes=new CDynamicObjectArray();
	SG_REF(m_child_nodes);

	SG_ADD((CSGObject**)&m_child_nodes, "child nodes",
			"children of this node", MS_NOT_AVAILABLE);
}

CParameterCombination::~CParameterCombination()
{
	delete m_param;
	SG_UNREF(m_child_nodes);
}

void CParameterCombination::append_child(CParameterCombination* child)
{
	m_child_nodes->append_element(child);
}

<<<<<<< HEAD
bool CParameterCombination::set_parameter(char* name, float64_t value)
{
	if (m_param)
	{
		for (index_t i = 0; i < m_param->get_num_parameters(); ++i)
		{
				void* param = m_param->get_parameter(i)->m_parameter;

				if (!strcmp(m_param->get_parameter(i)->m_name, name))
				{
					if (m_param->get_parameter(i)->m_datatype.m_ptype
							!= PT_FLOAT64)
						SG_ERROR("Paramater %s not a float parameter", name);

					*((float64_t*)(param)) = value;
					return true;
				}

		}

	}

	bool result = false;

	for (index_t i = 0; i < m_child_nodes->get_num_elements(); ++i)
	{
		CParameterCombination* child = (CParameterCombination*)
				m_child_nodes->get_element(i);

		result |= child->set_parameter(name, value);

		SG_UNREF(child);

	}

	return result;
}

bool CParameterCombination::set_parameter(char* name, int32_t value)
{
	if (m_param)
	{
		for (index_t i=0; i<m_param->get_num_parameters(); ++i)
		{
				void* param=m_param->get_parameter(i)->m_parameter;

				if (!strcmp(m_param->get_parameter(i)->m_name, name))
				{
					if (m_param->get_parameter(i)->m_datatype.m_ptype
							!= PT_INT32)
						SG_ERROR("Paramater %s not an int parameter", name);

					*((int32_t*)(param)) = value;
					return true;
				}

		}

	}

	bool result = false;

	for (index_t i = 0; i < m_child_nodes->get_num_elements(); ++i)
	{
		CParameterCombination* child = (CParameterCombination*)
				m_child_nodes->get_element(i);

		result |= child->set_parameter(name, value);

		SG_UNREF(child);

	}

	return result;
}

bool CParameterCombination::set_parameter(char* name, bool value)
{
	if (m_param)
	{
		for (index_t i = 0; i < m_param->get_num_parameters(); ++i)
		{
				void* param = m_param->get_parameter(i)->m_parameter;

				if (!strcmp(m_param->get_parameter(i)->m_name, name))
				{
					if (m_param->get_parameter(i)->m_datatype.m_ptype
							!= PT_BOOL)
						SG_ERROR("Paramater %s not a boolean parameter", name);

					*((bool*)(param)) = value;
					return true;
				}

		}

	}

	bool result = false;

	for (index_t i = 0; i < m_child_nodes->get_num_elements(); ++i)
	{
		CParameterCombination* child = (CParameterCombination*)
				m_child_nodes->get_element(i);

		result |= child->set_parameter(name, value);

		SG_UNREF(child);

	}

	return result;
}

TParameter* CParameterCombination::get_parameter(char* name)
{
	if (m_param)
	{
		for (index_t i = 0; i < m_param->get_num_parameters(); ++i)
		{
			if (!strcmp(m_param->get_parameter(i)->m_name, name))
				return m_param->get_parameter(i);
		}

	}

	for (index_t i = 0; i < m_child_nodes->get_num_elements(); ++i)
	{
		CParameterCombination* child = (CParameterCombination*)
				m_child_nodes->get_element(i);

		TParameter* p = child->get_parameter(name);

		if (p)
		{
			SG_UNREF(child);
			return p;
		}

		SG_UNREF(child);
	}

	return NULL;
}


=======
void CParameterCombination::merge_with(CParameterCombination* node)
{
	for (index_t i=0; i<node->m_child_nodes->get_num_elements(); ++i)
	{
		CParameterCombination* child=
				(CParameterCombination*)node->m_child_nodes->get_element(i);
		append_child(child->copy_tree());
		SG_UNREF(child);
	}
}

>>>>>>> c9ae1181
void CParameterCombination::print_tree(int prefix_num) const
{
	/* prefix is enlarged */
	char* prefix=SG_MALLOC(char, prefix_num+1);
	for (index_t i=0; i<prefix_num; ++i)
		prefix[i]='\t';

	prefix[prefix_num]='\0';

	/* cases:
	 * -node with a Parameter instance and a possible children
	 * -root node with children
	 */

	if (m_param)
	{
		SG_SPRINT("%s", prefix);
		for (index_t i=0; i<m_param->get_num_parameters(); ++i)
		{
			/* distinction between sgobject and values */
			if (m_param->get_parameter(i)->m_datatype.m_ptype==PT_SGOBJECT)
			{
				TParameter* param=m_param->get_parameter(i);
				CSGObject* current_sgobject=*((CSGObject**) param->m_parameter);
				SG_SPRINT("\"%s\":%s at %p ", param->m_name,
						current_sgobject->get_name(), current_sgobject);
			}
			else
			{
				SG_SPRINT("\"%s\"=", m_param->get_parameter(i)->m_name);
				void* param=m_param->get_parameter(i)->m_parameter;

				if (m_param->get_parameter(i)->m_datatype.m_ptype==PT_FLOAT64)
					SG_SPRINT("%f ", *((float64_t*)param));
				else if (m_param->get_parameter(i)->m_datatype.m_ptype==PT_INT32)
					SG_SPRINT("%i ", *((int32_t*)param));
				else if (m_param->get_parameter(i)->m_datatype.m_ptype==PT_BOOL)
					SG_SPRINT("%s ", *((bool*)param ? "true" : "false"));
				else
					SG_NOTIMPLEMENTED;
			}

		}

	}
	else
		SG_SPRINT("%sroot", prefix);

	SG_SPRINT("\n");

	for (index_t i=0; i<m_child_nodes->get_num_elements(); ++i)
	{
		CParameterCombination* child=(CParameterCombination*)
				m_child_nodes->get_element(i);
		child->print_tree(prefix_num+1);
		SG_UNREF(child);
	}

	SG_FREE(prefix);
}

DynArray<Parameter*>* CParameterCombination::parameter_set_multiplication(
		const DynArray<Parameter*>& set_1, const DynArray<Parameter*>& set_2)
{
	SG_SDEBUG("entering CParameterCombination::parameter_set_multiplication()\n");

	SG_SDEBUG("set 1:\n");
	for (index_t i=0; i<set_1.get_num_elements(); ++i)
	{
		for (index_t j=0; j<set_1.get_element(i)->get_num_parameters(); ++j)
			SG_SDEBUG("\t%s\n", set_1.get_element(i)->get_parameter(j)->m_name);
	}

	SG_SDEBUG("set 2:\n");
	for (index_t i=0; i<set_2.get_num_elements(); ++i)
	{
		for (index_t j=0; j<set_2.get_element(i)->get_num_parameters(); ++j)
			SG_SDEBUG("\t%s\n", set_2.get_element(i)->get_parameter(j)->m_name);
	}

	DynArray<Parameter*>* result=new DynArray<Parameter*>();

	for (index_t i=0; i<set_1.get_num_elements(); ++i)
	{
		for (index_t j=0; j<set_2.get_num_elements(); ++j)
		{
			Parameter* p=new Parameter();
			p->add_parameters(set_1[i]);
			p->add_parameters(set_2[j]);
			result->append_element(p);
		}
	}

	SG_SDEBUG("leaving CParameterCombination::parameter_set_multiplication()\n");
	return result;
}

CDynamicObjectArray* CParameterCombination::leaf_sets_multiplication(
		const CDynamicObjectArray& sets, const CParameterCombination* new_root)
{
	CDynamicObjectArray* result=new CDynamicObjectArray();

	/* check marginal cases */
	if (sets.get_num_elements()==1)
	{
		CDynamicObjectArray* current_set=
				(CDynamicObjectArray*)sets.get_element(0);

		/* just use the only element into result array.
		 * put root node before all combinations*/
		*result=*current_set;

		SG_UNREF(current_set);

		for (index_t i=0; i<result->get_num_elements(); ++i)
		{
			/* put new root as root into the tree and replace tree */
			CParameterCombination* current=(CParameterCombination*)
					result->get_element(i);
			CParameterCombination* root=new_root->copy_tree();
			root->append_child(current);
			result->set_element(root, i);
			SG_UNREF(current);
		}
	}
	else if (sets.get_num_elements()>1)
	{
		/* now the case where at least two sets are given */

		/* first, extract Parameter instances of given sets */
		DynArray<DynArray<Parameter*>*> param_sets;

		for (index_t set_nr=0; set_nr<sets.get_num_elements(); ++set_nr)
		{
			CDynamicObjectArray* current_set=(CDynamicObjectArray*)
					sets.get_element(set_nr);
			DynArray<Parameter*>* new_param_set=new DynArray<Parameter*> ();
			param_sets.append_element(new_param_set);

			for (index_t i=0; i<current_set->get_num_elements(); ++i)
			{
				CParameterCombination* current_node=(CParameterCombination*)
						current_set->get_element(i);

				if (current_node->m_child_nodes->get_num_elements())
				{
					SG_SERROR("leaf sets multiplication only possible if all "
							"trees are leafs");
				}

				Parameter* current_param=current_node->m_param;

				if (current_param)
					new_param_set->append_element(current_param);
				else
				{
					SG_SERROR("leaf sets multiplication only possible if all "
							"leafs have non-NULL Parameter instances\n");
				}

				SG_UNREF(current_node);
			}

			SG_UNREF(current_set);
		}

		/* second, build products of all parameter sets */
		DynArray<Parameter*>* param_product=parameter_set_multiplication(
				*param_sets[0], *param_sets[1]);

		delete param_sets[0];
		delete param_sets[1];

		/* build product of all remaining sets and collect results. delete all
		 * parameter instances of interim products*/
		for (index_t i=2; i<param_sets.get_num_elements(); ++i)
		{
			DynArray<Parameter*>* old_temp_result=param_product;
			param_product=parameter_set_multiplication(*param_product,
					*param_sets[i]);

			/* delete interim result parameter instances */
			for (index_t j=0; j<old_temp_result->get_num_elements(); ++j)
				delete old_temp_result->get_element(j);

			/* and dyn arrays of interim result and of param_sets */
			delete old_temp_result;
			delete param_sets[i];
		}

		/* at this point there is only one DynArray instance remaining:
		 * param_product. contains all combinations of parameters of all given
		 * sets */

		/* third, build tree sets with the given root and the parameter product
		 * elements */
		for (index_t i=0; i<param_product->get_num_elements(); ++i)
		{
			/* build parameter node from parameter product to append to root */
			CParameterCombination* param_node=new CParameterCombination(
					param_product->get_element(i));

			/* copy new root node, has to be a new one each time */
			CParameterCombination* root=new_root->copy_tree();

			/* append both and add them to result set */
			root->append_child(param_node);
			result->append_element(root);
		}

		/* this is not needed anymore, because the Parameter instances are now
		 * in the resulting tree sets */
		delete param_product;
	}

	return result;
}

CDynamicObjectArray* CParameterCombination::non_value_tree_multiplication(
				const CDynamicObjectArray* sets,
				const CParameterCombination* new_root)
{
	SG_SDEBUG("entering CParameterCombination::non_value_tree_multiplication()\n");
	CDynamicObjectArray* result=new CDynamicObjectArray();

	/* first step: get all names in the sets */
	set<string> names;

	for (index_t j=0;
			j<sets->get_num_elements(); ++j)
	{
		CDynamicObjectArray* current_set=
				(CDynamicObjectArray*)
				sets->get_element(j);

		for (index_t k=0; k
				<current_set->get_num_elements(); ++k)
		{
			CParameterCombination* current_tree=(CParameterCombination*)
					current_set->get_element(k);

			names.insert(string(current_tree->m_param->get_parameter(0)->m_name));

			SG_UNREF(current_tree);
		}

		SG_UNREF(current_set);
	}

	SG_SDEBUG("all names\n");
	for (set<string>::iterator it=names.begin(); it!=names.end(); ++it)
		SG_SDEBUG("\"%s\"\n", (*it).c_str());

	/* only do stuff if there are names */
	if (!names.empty())
	{
		/* next step, build temporary structure where all elements with first
		 * name are put. Elements of that structure will be extend iteratively
		 * per name */


		/* extract all trees with first name */
		const char* first_name=(*(names.begin())).c_str();
		CDynamicObjectArray* trees=
				CParameterCombination::extract_trees_with_name(sets, first_name);

		SG_SDEBUG("adding trees for first name \"%s\":\n", first_name);
		for (index_t i=0; i<trees->get_num_elements(); ++i)
		{
			CParameterCombination* current_tree=
					(CParameterCombination*)trees->get_element(i);

			CParameterCombination* current_root=new_root->copy_tree();
			current_root->append_child(current_tree);
			result->append_element(current_root);

//			current_tree->print_tree(1);
			SG_UNREF(current_tree);
		}
		SG_UNREF(trees);

		/* now iterate over the remaining names and build products */
		SG_SDEBUG("building products with remaining trees:\n");
		set<string>::iterator it=names.begin();
		for (++it; it!=names.end(); ++it)
		{
			SG_SDEBUG("processing \"%s\"\n", (*it).c_str());

			/* extract all trees with current name */
			const char* current_name=(*it).c_str();
			trees=CParameterCombination::extract_trees_with_name(sets,
					current_name);

			/* create new set of trees where each element is put once for each
			 * of the just generated trees */
			CDynamicObjectArray* new_result=new CDynamicObjectArray();
			for (index_t i=0; i<result->get_num_elements(); ++i)
			{
				for (index_t j=0; j<trees->get_num_elements(); ++j)
				{
					CParameterCombination* to_copy=
							(CParameterCombination*)result->get_element(i);

					/* create a copy of current element */
					CParameterCombination* new_element=to_copy->copy_tree();
					SG_UNREF(to_copy);

					CParameterCombination* to_add=
							(CParameterCombination*)trees->get_element(j);
					new_element->append_child(to_add);
					SG_UNREF(to_add);
					new_result->append_element(new_element);
//					SG_SDEBUG("added:\n");
//					new_element->print_tree();
				}
			}

			/* clean up */
			SG_UNREF(trees);

			/* replace result by new_result */
			SG_UNREF(result);
			result=new_result;
		}
	}

	SG_SDEBUG("leaving CParameterCombination::non_value_tree_multiplication()\n");
	return result;
}

CDynamicObjectArray* CParameterCombination::extract_trees_with_name(
		const CDynamicObjectArray* sets, const char* desired_name)
{
	CDynamicObjectArray* result=new CDynamicObjectArray();

	for (index_t j=0;
			j<sets->get_num_elements(); ++j)
	{
		CDynamicObjectArray* current_set=
				(CDynamicObjectArray*) sets->get_element(j);

		for (index_t k=0; k<current_set->get_num_elements(); ++k)
		{
			CParameterCombination* current_tree=(CParameterCombination*)
					current_set->get_element(k);

			char* current_name=current_tree->m_param->get_parameter(0)->m_name;

			if (!strcmp(current_name, desired_name))
				result->append_element(current_tree);

			SG_UNREF(current_tree);
		}

		SG_UNREF(current_set);
	}

	return result;
}

CParameterCombination* CParameterCombination::copy_tree() const
{
	CParameterCombination* copy=new CParameterCombination();

	/* but build new Parameter instance */

	/* only call add_parameters() argument is non-null */
	if (m_param)
	{
		copy->m_param=new Parameter();
		copy->m_param->add_parameters(m_param);
	} else
		copy->m_param=NULL;

	/* recursively copy all children */
	for (index_t i=0; i<m_child_nodes->get_num_elements(); ++i)
	{
		CParameterCombination* child=(CParameterCombination*)
				m_child_nodes->get_element(i);
		copy->m_child_nodes->append_element(child->copy_tree());
		SG_UNREF(child);
	}

	return copy;
}

void CParameterCombination::apply_to_machine(CMachine* machine) const
{
	apply_to_modsel_parameter(machine->m_model_selection_parameters);
}

void CParameterCombination::apply_to_modsel_parameter(
		Parameter* parameter) const
{
	/* case root node */
	if (!m_param)
	{
		/* iterate over all children and recursively set parameters from
		 * their values to the current parameter input (its just handed one
		 * recursion level downwards) */
		for (index_t i=0; i<m_child_nodes->get_num_elements(); ++i)
		{
			CParameterCombination* child=(CParameterCombination*)
					m_child_nodes->get_element(i);
			child->apply_to_modsel_parameter(parameter);
			SG_UNREF(child);
		}
	}
	/* case parameter node */
	else if (m_param)
	{
		/* set parameters */
		parameter->set_from_parameters(m_param);

		/* does this node has sub parameters? */
		if (has_children())
		{
			/* if a parameter node has children, it has to have ONE CSGObject as
			 * parameter */
			if (m_param->get_num_parameters()>1 ||
					m_param->get_parameter(0)->m_datatype.m_ptype!=PT_SGOBJECT)
			{
				SG_SERROR("invalid CParameterCombination node type, has children"
						" and more than one parameter or is not a "
						"CSGObject.\n");
			}

			/* cast is now safe */
			CSGObject* current_sgobject=
					*((CSGObject**)(m_param->get_parameter(0)->m_parameter));

			/* iterate over all children and recursively set parameters from
			 * their values */
			for (index_t i=0; i<m_child_nodes->get_num_elements(); ++i)
			{
				CParameterCombination* child=(CParameterCombination*)
						m_child_nodes->get_element(i);
				child->apply_to_modsel_parameter(
						current_sgobject->m_model_selection_parameters);
				SG_UNREF(child);
			}
		}
	}
	else
		SG_SERROR("CParameterCombination node has illegal type.\n");
}<|MERGE_RESOLUTION|>--- conflicted
+++ resolved
@@ -52,7 +52,6 @@
 	m_child_nodes->append_element(child);
 }
 
-<<<<<<< HEAD
 bool CParameterCombination::set_parameter(char* name, float64_t value)
 {
 	if (m_param)
@@ -199,7 +198,6 @@
 }
 
 
-=======
 void CParameterCombination::merge_with(CParameterCombination* node)
 {
 	for (index_t i=0; i<node->m_child_nodes->get_num_elements(); ++i)
@@ -211,7 +209,6 @@
 	}
 }
 
->>>>>>> c9ae1181
 void CParameterCombination::print_tree(int prefix_num) const
 {
 	/* prefix is enlarged */

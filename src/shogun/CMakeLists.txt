INCLUDE_DIRECTORIES(
        ${CMAKE_SOURCE_DIR}/src
        ${CMAKE_BINARY_DIR}/src
)

include(GenerateExportHeader)
include(CMakeDependentOption)
include(CheckIncludeFile)
include(CheckIncludeFileCXX)
include(CheckFunctionExists)
include(CheckCXXSourceCompiles)
include(CMakePackageConfigHelpers)

FILE(GLOB_RECURSE LIBSHOGUN_SRC *.${EXT_SRC_CPP} *.${EXT_SRC_C})
FILE(GLOB_RECURSE LIBSHOGUN_HEADERS *.${EXT_SRC_HEADER})
FILE(GLOB_RECURSE LIBSHOGUN_SRC_TMP *.${EXT_CPP_TMP})

IF(ENABLE_TESTING AND BUILD_META_EXAMPLES)
  SET(USE_META_INTEGRATION_TESTS 1)
ENDIF()

OPTION(LIBSHOGUN_BUILD_STATIC "Build libshogun static library")
OPTION(DISABLE_SSE "Disable SSE and SSE2 features.")
OPTION(BUILD_BENCHMARKS "Build benchmarks" OFF)
SET(PARAMETER_BACKEND "VECTOR" CACHE STRING "Parameter map backend type (MAP, VECTOR, SORTED_VECTOR)")

IF (PARAMETER_BACKEND STREQUAL "VECTOR")
  SET(USE_VECTOR_BACKEND 1)
ELSEIF(PARAMETER_BACKEND STREQUAL "MAP")
  SET(USE_MAP_BACKEND 1)
ELSEIF(PARAMETER_BACKEND STREQUAL "SORTED_VECTOR")
  SET(USE_SORTED_VECTOR_BACKEND 1)
ELSE()
  MESSAGE(FATAL_ERROR "Unknown parameter backend type!")
ENDIF()


IF (LIB_INSTALL_DIR)
  SET(SHOGUN_LIB_INSTALL ${LIB_INSTALL_DIR})
ELSE()
  SET(SHOGUN_LIB_INSTALL lib)
ENDIF()
set(INCLUDE_INSTALL_DIR include)
set(THIRD_PARTY_INCLUDE_DIR ${CMAKE_CURRENT_BINARY_DIR}/third_party)
set(SHOGUN_CLING_LIBRARY_DIR "\"${CMAKE_INSTALL_PREFIX}/${SHOGUN_LIB_INSTALL}\"")

if (MSVC OR BUILD_BENCHMARKS)
  SET(LIBSHOGUN_BUILD_STATIC ON
          CACHE BOOL "Build libshogun static library" FORCE)
endif()

# Allow to hide non-bsd compatible codes
OPTION(LICENSE_GPL_SHOGUN "Include GPL codes of Shogun (non-BSD compatible) in build" ON)
SET(USE_GPL_SHOGUN 0)
IF (LICENSE_GPL_SHOGUN)
  SET(SHOGUN_GPL_INCLUDE_DIR ${CMAKE_SOURCE_DIR}/src/gpl)
  IF(EXISTS "${SHOGUN_GPL_INCLUDE_DIR}/shogun")
    SET(USE_GPL_SHOGUN 1)

    FILE(GLOB_RECURSE GPL_LIBSHOGUN_SRC ${SHOGUN_GPL_INCLUDE_DIR}/*.${EXT_SRC_CPP} ${SHOGUN_GPL_INCLUDE_DIR}/*.${EXT_SRC_C})
    FILE(GLOB_RECURSE GPL_LIBSHOGUN_HEADERS ${SHOGUN_GPL_INCLUDE_DIR}/*.${EXT_SRC_HEADER})

    LIST(APPEND LIBSHOGUN_SRC ${GPL_LIBSHOGUN_SRC})
    LIST(APPEND LIBSHOGUN_HEADERS ${GPL_LIBSHOGUN_HEADERS})
    INCLUDE_DIRECTORIES(${SHOGUN_GPL_INCLUDE_DIR})

<<<<<<< HEAD
            SET(USE_GPL_SHOGUN 1)
        ELSE()
            MESSAGE(FATAL_ERROR "Shogun can only be built with GPL codes if the source files are in ${SHOGUN_GPL_INCLUDE_DIR}. Please download the GPL codes or checkout the Git Submodule with 'git submodule update --init'. To exclude GPL codes of Shogun in build set the switch LICENSE_GPL_SHOGUN=OFF.\n")
        ENDIF()
=======
    SET(USE_GPL_SHOGUN 1)
  ELSE()
    MESSAGE(FATAL_ERROR "Shogun can only be built with GPL codes if the source files are in ${SHOGUN_GPL_INCLUDE_DIR}. Please download or disable with LICENSE_GPL_SHOGUN=OFF.\n")
  ENDIF()
>>>>>>> 753f8ba1
ENDIF()

OPTION(USE_SVMLIGHT "SVMLight" ON)
IF(USE_SVMLIGHT AND NOT USE_GPL_SHOGUN)
  MESSAGE(FATAL_ERROR "Can only use SVMLight when GPL codes are included. Disable by USE_SVMLIGHT=OFF")
ENDIF()

# add target to compile the libshogun sources
add_library(libshogun OBJECT ${LIBSHOGUN_SRC} ${LIBSHOGUN_HEADERS} ${CMAKE_CURRENT_BINARY_DIR}/lib/config.h)
set_property(TARGET libshogun PROPERTY POSITION_INDEPENDENT_CODE TRUE)
IF (SANITIZER_FLAGS)
  set_property(TARGET libshogun PROPERTY COMPILE_FLAGS ${SANITIZER_FLAGS})
ENDIF()

# Generate versionstring.h
ADD_CUSTOM_TARGET(
        version
        ${CMAKE_COMMAND}
        -D SRC=${CMAKE_CURRENT_SOURCE_DIR}/lib/versionstring.h.in
        -D DST=${CMAKE_CURRENT_BINARY_DIR}/lib/versionstring.h
        -D ROOT_DIR=${CMAKE_SOURCE_DIR}
        -P ${CMAKE_SOURCE_DIR}/cmake/version.cmake
        COMMENT "Generating version header"
)
add_dependencies(libshogun version)

# generate source files from templates
FOREACH(template ${LIBSHOGUN_SRC_TMP})
  STRING(REGEX REPLACE ${EXT_CPP_TMP} ${EXT_SRC_CPP} generated_cpp "${template}")
  STRING(REGEX REPLACE ${CMAKE_CURRENT_SOURCE_DIR} ${CMAKE_CURRENT_BINARY_DIR} generated_cpp "${generated_cpp}")
  STRING(REGEX REPLACE ${EXT_CPP_TMP} ${EXT_CPP_PY} generator_script "${template}")
  STRING(REGEX REPLACE ".*/(.*).${EXT_CPP_TMP}" "\\1" generated_target "${template}")

  IF (EXISTS ${CMAKE_CURRENT_BINARY_DIR}/headers_list.txt)
    FILE(REMOVE ${CMAKE_CURRENT_BINARY_DIR}/headers_list.txt)
  ENDIF()
  FOREACH(h ${LIBSHOGUN_HEADERS})
    FILE(APPEND ${CMAKE_CURRENT_BINARY_DIR}/headers_list.txt "${h}\n")
  ENDFOREACH()

  ADD_CUSTOM_COMMAND(OUTPUT ${generated_cpp}
          COMMAND ${CMAKE_COMMAND} -E copy_if_different ${template} ${generated_cpp}
          COMMAND ${PYTHON_EXECUTABLE} ${generator_script} ${generated_cpp} -in ${CMAKE_CURRENT_BINARY_DIR}/headers_list.txt
          DEPENDS ${template} ${generator_script} version ${LIBSHOGUN_HEADERS} ${CMAKE_CURRENT_BINARY_DIR}/headers_list.txt
          WORKING_DIRECTORY ${CMAKE_CURRENT_BINARY_DIR}
          COMMENT "Generating ${generated_cpp}"
          )

  ADD_CUSTOM_TARGET(${generated_target} DEPENDS ${generated_cpp})
  add_dependencies(libshogun ${generated_target})
  set_source_files_properties(${generated_cpp} PROPERTIES GENERATED ON)
  target_sources(libshogun PRIVATE ${generated_cpp})
ENDFOREACH()

add_library(shogun SHARED $<TARGET_OBJECTS:libshogun> ${CMAKE_CURRENT_BINARY_DIR}/lib/config.h)
generate_export_header(shogun)
set_target_properties(
        shogun PROPERTIES
        VERSION ${LIBSHOGUNVER}
        SOVERSION ${LIBSHOGUNSO}
        INTERFACE_shogun_MAJOR_VERSION ${SHOGUN_VERSION_MAJOR})
set_property(TARGET shogun APPEND PROPERTY COMPATIBLE_INTERFACE_STRING ${SHOGUN_VERSION_MAJOR})
target_include_directories(shogun PUBLIC
        $<BUILD_INTERFACE:${CMAKE_SOURCE_DIR}/src>
        $<BUILD_INTERFACE:${CMAKE_BINARY_DIR}/src>
        $<INSTALL_INTERFACE:include/shogun>
        )
IF (${USE_GPL_SHOGUN})
  target_include_directories(shogun PUBLIC $<BUILD_INTERFACE:${SHOGUN_GPL_INCLUDE_DIR}>)
ENDIF()

get_property(dirs DIRECTORY ${CMAKE_CURRENT_SOURCE_DIR} PROPERTY INCLUDE_DIRECTORIES)
foreach(dir ${dirs})
  message(STATUS "dir='${dir}'")
endforeach()

# create shogun_deps meta target to store all the
# dependencies of shogun itself, this is used in unit test
add_library(shogun_deps INTERFACE)
target_link_libraries(shogun_deps INTERFACE shogun)
target_include_directories(shogun_deps INTERFACE
        $<BUILD_INTERFACE:${CMAKE_SOURCE_DIR}/src>
        $<BUILD_INTERFACE:${CMAKE_BINARY_DIR}/src>
        )
IF (${USE_GPL_SHOGUN})
  target_include_directories(shogun_deps INTERFACE $<BUILD_INTERFACE:${SHOGUN_GPL_INCLUDE_DIR}>)
ENDIF()

# add target for static library if enabled
if (LIBSHOGUN_BUILD_STATIC)
  add_library(shogun-static STATIC $<TARGET_OBJECTS:libshogun> ${CMAKE_CURRENT_BINARY_DIR}/lib/config.h)
  set_property(TARGET shogun-static PROPERTY OUTPUT_NAME shogun)
  target_include_directories(shogun-static PUBLIC
          $<BUILD_INTERFACE:${CMAKE_SOURCE_DIR}/src>
          $<BUILD_INTERFACE:${CMAKE_BINARY_DIR}/src>
          $<INSTALL_INTERFACE:include/shogun>
          )
  IF (${USE_GPL_SHOGUN})
    target_include_directories(shogun-static PUBLIC $<BUILD_INTERFACE:${SHOGUN_GPL_INCLUDE_DIR}>)
  ENDIF()

  if(MSVC)
    target_link_libraries(shogun-static PUBLIC winmm.lib Shlwapi.lib)
<<<<<<< HEAD
    target_compile_definitions(shogun-static PUBLIC _ENABLE_EXTENDED_ALIGNED_STORAGE)
=======
>>>>>>> 753f8ba1
  endif()
ENDIF()

IF(MSVC)
  target_compile_definitions(shogun PUBLIC _ENABLE_EXTENDED_ALIGNED_STORAGE)
  target_compile_definitions(shogun_deps INTERFACE _ENABLE_EXTENDED_ALIGNED_STORAGE)
  IF(MSVC_VERSION VERSION_LESS "1700")
    include(external/MSIntTypes)
    SHOGUN_INCLUDE_DIRS(SCOPE PUBLIC
            $<BUILD_INTERFACE:${MSINTTYPES_INCLUDE_DIR}>
            $<INSTALL_INTERFACE:include/shogun/third_party/MSIntTypes>
            )
  ENDIF()

  target_link_libraries(shogun PUBLIC winmm Shlwapi)
  target_link_libraries(shogun_deps INTERFACE winmm Shlwapi)
ENDIF()

########################### compiler capabilities
FIND_PACKAGE(Threads)
IF (CMAKE_USE_PTHREADS_INIT)
  SET(HAVE_PTHREAD 1)
  SHOGUN_LINK_LIBS(${CMAKE_THREAD_LIBS_INIT})
ENDIF()

FIND_PACKAGE(OpenMP)
if (OPENMP_FOUND)
  SET(HAVE_OPENMP 1)
  SHOGUN_COMPILE_OPTS(${OpenMP_CXX_FLAGS})
  if (CMAKE_COMPILER_IS_GNUCC)
    SHOGUN_LINK_LIBS(gomp)
  else ()
    SHOGUN_LINK_LIBS(OpenMP::OpenMP_CXX)
  endif()
endif()

FIND_PACKAGE(CxaDemangle)

# check SSE and SSE2 intrinsics header
IF((NOT CYGWIN) AND (NOT DISABLE_SSE))
  CHECK_INCLUDE_FILE(xmmintrin.h HAVE_BUILTIN_VECTOR)
  CHECK_INCLUDE_FILE(emmintrin.h HAVE_SSE2)
ENDIF((NOT CYGWIN) AND (NOT DISABLE_SSE))

FIND_PACKAGE(CxaDemangle)
############################ std lib functions
include (CheckCXXSymbolExists)
CHECK_CXX_SYMBOL_EXISTS(signgam "cmath" HAVE_DECL_SIGNGAM)
CHECK_CXX_SYMBOL_EXISTS(fdopen "stdio.h" HAVE_FDOPEN)

# check for math functions
IF(UNIX)
  SET(CMAKE_REQUIRED_LIBRARIES m)
ENDIF()
CHECK_FUNCTION_EXISTS(lgammal HAVE_LGAMMAL)

###### MALLOC LIBRARY ###########
<<<<<<< HEAD
SET(EXTERNAL_MALLOC_CFLAGS "-fno-builtin-malloc -fno-builtin-calloc -fno-builtin-realloc -fno-builtin-free")
if (MALLOC_REPLACEMENT MATCHES "Jemalloc")
  include(external/Jemalloc)

  SET(USE_JEMALLOC 1)
  SET(HAVE_ALIGNED_MALLOC 1)
  SET(CMAKE_CXX_FLAGS "${EXTERNAL_MALLOC_CFLAGS} ${CMAKE_CXX_FLAGS}")
  target_include_directories(libshogun PRIVATE ${Jemalloc_INCLUDE_DIR})
  target_include_directories(shogun PRIVATE ${Jemalloc_INCLUDE_DIR})
  target_link_libraries(shogun PRIVATE ${Jemalloc_LIBRARIES})
  if (EXISTS shogun-static)
    target_link_libraries(shogun-static PRIVATE ${Jemalloc_LIBRARIES})
  endif()
elseif(MALLOC_REPLACEMENT MATCHES "TCMalloc")
  include(external/TCMalloc)

  SET(USE_TCMALLOC 1)
  SET(HAVE_ALIGNED_MALLOC 1)
  SET(CMAKE_CXX_FLAGS "${EXTERNAL_MALLOC_CFLAGS} ${CMAKE_CXX_FLAGS}")
  target_include_directories(libshogun PRIVATE ${TCMalloc_INCLUDE_DIR})
  target_include_directories(shogun PRIVATE ${TCMalloc_INCLUDE_DIR})
  target_link_libraries(shogun PRIVATE ${TCMalloc_LIBRARIES})
  if (EXISTS shogun-static)
    target_link_libraries(shogun-static PRIVATE ${TCMalloc_LIBRARIES})
  endif()
elseif(MALLOC_REPLACEMENT MATCHES "Hoard")
  find_package(Hoard)
  if (Hoard_FOUND)
    SET(USE_HOARD 1)
    SET(POSTLINKFLAGS ${POSTLINKFLAGS} ${Hoard_LIBRARIES})
  else ()
  message(FATAL_ERROR "Unable to use hoard malloc: library not found")
  endif ()
else()
  message(STATUS "Using system's malloc")
  include(CheckCXXCompilerFlag)

  # FIXME: add support for aligned new
  # this is c++17
  #CHECK_CXX_COMPILER_FLAG("-faligned-new" HAVE_ALIGNED_NEW)
  CHECK_CXX_SOURCE_COMPILES("
  #include <cstdio>
  #include <cstdlib>

  int main()
  {
      int* p2 = static_cast<int*>(std::aligned_alloc(1024, 1024));
      std::free(p2);
      return 0;
  }
  " HAVE_STD_ALIGNED_ALLOC)

  if (NOT HAVE_STD_ALIGNED_ALLOC)
    if (MSVC)
      SET(HAVE_ALIGNED_MALLOC 1)
    else()
      check_function_exists("posix_memalign" HAVE_POSIX_MEMALIGN)
      if (HAVE_POSIX_MEMALIGN)
=======
#Trace memory allocs
OPTION(TRACE_MEMORY_ALLOCS "Memory allocation tracing" OFF)
if (NOT MSVC)
  SET(EXTERNAL_MALLOC_CFLAGS "-fno-builtin-malloc -fno-builtin-calloc -fno-builtin-realloc -fno-builtin-free")
  if (MALLOC_REPLACEMENT MATCHES "Jemalloc")
    include(external/Jemalloc)

    SET(USE_JEMALLOC 1)
    SET(HAVE_ALIGNED_MALLOC 1)
    SET(CMAKE_CXX_FLAGS "${EXTERNAL_MALLOC_CFLAGS} ${CMAKE_CXX_FLAGS}")
    target_include_directories(libshogun PRIVATE ${Jemalloc_INCLUDE_DIR})
    target_include_directories(shogun PRIVATE ${Jemalloc_INCLUDE_DIR})
    target_link_libraries(shogun PRIVATE ${Jemalloc_LIBRARIES})
    if (EXISTS shogun-static)
      target_link_libraries(shogun-static PRIVATE ${Jemalloc_LIBRARIES})
    endif()
  elseif(MALLOC_REPLACEMENT MATCHES "TCMalloc")
    include(external/TCMalloc)

    SET(USE_TCMALLOC 1)
    SET(HAVE_ALIGNED_MALLOC 1)
    SET(CMAKE_CXX_FLAGS "${EXTERNAL_MALLOC_CFLAGS} ${CMAKE_CXX_FLAGS}")
    target_include_directories(libshogun PRIVATE ${TCMalloc_INCLUDE_DIR})
    target_include_directories(shogun PRIVATE ${TCMalloc_INCLUDE_DIR})
    target_link_libraries(shogun PRIVATE ${TCMalloc_LIBRARIES})
    if (EXISTS shogun-static)
      target_link_libraries(shogun-static PRIVATE ${TCMalloc_LIBRARIES})
    endif()
  elseif(MALLOC_REPLACEMENT MATCHES "Hoard")
    find_package(Hoard)
    if (Hoard_FOUND)
      SET(USE_HOARD 1)
      SET(POSTLINKFLAGS ${POSTLINKFLAGS} ${Hoard_LIBRARIES})
    else ()
      message(FATAL_ERROR "Unable to use hoard malloc: library not found")
    endif ()
  else()
    message(STATUS "Using system's malloc")
    include(CheckCXXCompilerFlag)

    # FIXME: add support for aligned new
    # this is c++17
    #CHECK_CXX_COMPILER_FLAG("-faligned-new" HAVE_ALIGNED_NEW)
    check_function_exists("aligned_alloc" HAVE_STD_ALIGNED_ALLOC)

    if (NOT HAVE_STD_ALIGNED_ALLOC)
      if (MSVC)
>>>>>>> 753f8ba1
        SET(HAVE_ALIGNED_MALLOC 1)
      endif()
    endif()
  else()
    SET(HAVE_ALIGNED_MALLOC 1)
  endif()
endif()

############################ external dependencies

#Stan math
include(external/StanMath)

SHOGUN_INCLUDE_DIRS(SCOPE PUBLIC SYSTEM
        $<BUILD_INTERFACE:${STAN_INCLUDE_DIR_STAN_MATH}>
        $<INSTALL_INTERFACE:include/shogun/third_party/stan>
        )
SHOGUN_INCLUDE_DIRS(SCOPE PUBLIC SYSTEM
        $<BUILD_INTERFACE:${STAN_INCLUDE_DIR_BOOST}>
        $<INSTALL_INTERFACE:include/shogun/third_party/stan_boost>
        )
SHOGUN_INCLUDE_DIRS(SCOPE PUBLIC SYSTEM
        $<BUILD_INTERFACE:${STAN_INCLUDE_DIR_SUNDIALS}>
        $<INSTALL_INTERFACE:include/shogun/third_party/stan_sundials>
        )
SHOGUN_INCLUDE_DIRS(SCOPE PUBLIC SYSTEM
        $<BUILD_INTERFACE:${STAN_INCLUDE_DIR_EIGEN}>
        $<INSTALL_INTERFACE:include/shogun/third_party/eigen>
        )

####### LINALG
# ViennaCL detection
SHOGUN_DEPENDENCIES(
        LIBRARY ViennaCL
        SCOPE PRIVATE
        VERSION ${VIENNACL_VERSION_MINIMUM}
        CONFIG_FLAG HAVE_VIENNACL)

####### /LINALG

FIND_PACKAGE(rxcpp)
IF(NOT rxcpp_FOUND)
  include(external/rxcpp)
  SHOGUN_INCLUDE_DIRS(SCOPE PUBLIC SYSTEM
          $<BUILD_INTERFACE:${rxcpp_INCLUDE_DIR}>
          $<INSTALL_INTERFACE:include/shogun/third_party/rxcpp>
          )
ELSE()
  SHOGUN_INCLUDE_DIRS(SCOPE PUBLIC SYSTEM ${rxcpp_INCLUDE_DIR})
ENDIF()

# TFLogger package
FIND_PACKAGE(TFLogger 0.1.0 CONFIG)
IF (TFLogger_FOUND)
  SET(HAVE_TFLOGGER 1)
  SHOGUN_INCLUDE_DIRS(SCOPE PRIVATE SYSTEM ${TFLogger_INCLUDE_DIR})
  target_link_libraries(shogun PRIVATE tflogger::tflogger)
ENDIF()

#### LAPACK
include(ShogunFindLAPACK)

CHECK_CXX_SOURCE_COMPILES("#include <variant>\n int main(int argc, char** argv) { std::variant<int, float> v; return 0; }" HAVE_STD_VARIANT)
# variant
IF (NOT HAVE_STD_VARIANT)
  include(external/variant)
  SHOGUN_INCLUDE_DIRS(SCOPE PUBLIC SYSTEM
          $<BUILD_INTERFACE:${VARIANT_INCLUDE_DIR}>
          $<INSTALL_INTERFACE:include/shogun/third_party/variant>
          )
<<<<<<< HEAD
ENDIF()

# spdlog
FIND_PACKAGE(spdlog CONFIG)
IF (NOT spdlog_FOUND)
    include(external/spdlog)
    SHOGUN_INCLUDE_DIRS(SCOPE PUBLIC SYSTEM
          $<BUILD_INTERFACE:${spdlog_INCLUDE_DIR}>
          $<INSTALL_INTERFACE:include/shogun/third_party>
          )
ELSE()
    SET(USE_EXTERNAL_SPDLOG 1)
    target_link_libraries(shogun PRIVATE spdlog::spdlog)
    if (EXISTS shogun-static)
	target_link_libraries(shogun-static PRIVATE spdlog::spdlog)
    endif()
=======
>>>>>>> 753f8ba1
ENDIF()

SHOGUN_DEPENDENCIES(
        LIBRARY GLPK
        SCOPE PRIVATE
        CONFIG_FLAG USE_GLPK)
<<<<<<< HEAD

SHOGUN_DEPENDENCIES(
  LIBRARY LibArchive
  SCOPE PRIVATE
  CONFIG_FLAG HAVE_LIBARCHIVE)
=======
>>>>>>> 753f8ba1

SHOGUN_DEPENDENCIES(
        LIBRARY LibArchive
        SCOPE PRIVATE
        CONFIG_FLAG HAVE_LIBARCHIVE)

SHOGUN_DEPENDENCIES(
        LIBRARY CPLEX
        SCOPE PRIVATE
        CONFIG_FLAG USE_CPLEX)

SHOGUN_DEPENDENCIES(
        LIBRARY ARPACK
        SCOPE PRIVATE
        CONFIG_FLAG HAVE_ARPACK)
<<<<<<< HEAD

SHOGUN_DEPENDENCIES(
        LIBRARY Mosek
        SCOPE PRIVATE
        CONFIG_FLAG USE_MOSEK)

SHOGUN_DEPENDENCIES(
=======

SHOGUN_DEPENDENCIES(
        LIBRARY Mosek
        SCOPE PRIVATE
        CONFIG_FLAG USE_MOSEK)

SHOGUN_DEPENDENCIES(
>>>>>>> 753f8ba1
        LIBRARY Protobuf
        SCOPE PUBLIC
        CONFIG_FLAG HAVE_PROTOBUF)

IF (PROTOBUF_FOUND AND ENABLE_PROTOBUF)
  file(MAKE_DIRECTORY ${CMAKE_CURRENT_BINARY_DIR}/io/protobuf)
  FILE(GLOB protobuf_src ${CMAKE_CURRENT_SOURCE_DIR}/io/protobuf/*.proto)
  FOREACH(FIL ${protobuf_src})
    get_filename_component(FIL_WE ${FIL} NAME_WE)

    SET(name "${CMAKE_CURRENT_BINARY_DIR}/io/protobuf/${FIL_WE}")

    ADD_CUSTOM_COMMAND(
            OUTPUT "${name}.pb.cc" "${name}.pb.h"
            COMMAND ${PROTOBUF_PROTOC_EXECUTABLE} ${FIL}
            --cpp_out ${CMAKE_CURRENT_BINARY_DIR}/io/protobuf
            --proto_path ${CMAKE_CURRENT_SOURCE_DIR}/io/protobuf
            COMMENT "Running C++ protocol buffer compiler on ${FIL_WE}.proto"
    )
    ADD_CUSTOM_TARGET("${FIL_WE}Protobuf" DEPENDS "${name}.pb.cc")
    add_dependencies(libshogun "${FIL_WE}Protobuf")
    set_source_files_properties(${name}.pb.cc PROPERTIES GENERATED ON)
    target_sources(libshogun PRIVATE ${name}.pb.cc)
  ENDFOREACH()
ENDIF()

<<<<<<< HEAD
# RapidJSON
find_package(RapidJSON)
if (NOT RapidJSON_FOUND)
  include(external/RapidJSON)
endif()
SHOGUN_INCLUDE_DIRS(SCOPE PRIVATE ${RAPIDJSON_INCLUDE_DIRS})

include(external/bitsery)
SHOGUN_INCLUDE_DIRS(SCOPE PRIVATE ${BITSERY_INCLUDE_DIR})
=======
# JSON
OPTION(BUNDLE_JSON "Bundle JSON" OFF)
IF(BUNDLE_JSON)
  # FIXME: BUNDLING IS NOT PROPER!
  # see how eigen is being done
  include(external/JSON)
  SET(HAVE_JSON 1)
  LIST(APPEND INCLUDES ${JSON_INCLUDE_DIRS})
  SET(POSTLINKFLAGS ${POSTLINKFLAGS} ${JSON_LDFLAGS})
ELSE()
  SHOGUN_DEPENDENCIES(
          LIBRARY JSON
          SCOPE PUBLIC
          CONFIG_FLAG HAVE_JSON
          VERSION 0.11)
ENDIF()

SHOGUN_DEPENDENCIES(
        LIBRARY LibXml2
        SCOPE PUBLIC
        CONFIG_FLAG HAVE_XML)
# RapidJSON
include(external/RapidJSON)
SHOGUN_INCLUDE_DIRS(SCOPE PRIVATE ${RAPIDJSON_INCLUDE_DIR})
>>>>>>> 753f8ba1

include(external/bitsery)
SHOGUN_INCLUDE_DIRS(SCOPE PRIVATE ${BITSERY_INCLUDE_DIR})

if (NOT WIN32)
  # FIXME: HDF5 linking on WIN32 is broken.
  # at least with the hdf5 supplied in anaconda
  SHOGUN_DEPENDENCIES(
          LIBRARY HDF5
          SCOPE PUBLIC
          CONFIG_FLAG HAVE_HDF5)
endif ()

SHOGUN_DEPENDENCIES(
        LIBRARY CURL
        SCOPE PRIVATE
        CONFIG_FLAG HAVE_CURL)

SHOGUN_DEPENDENCIES(
        LIBRARY ZLIB
        SCOPE PRIVATE
        CONFIG_FLAG USE_GZIP)

SHOGUN_DEPENDENCIES(
        LIBRARY BZip2
        SCOPE PRIVATE
        CONFIG_FLAG USE_BZIP2)

SHOGUN_DEPENDENCIES(
        LIBRARY LibLZMA
        SCOPE PRIVATE
        CONFIG_FLAG USE_LZMA)

SHOGUN_DEPENDENCIES(
        LIBRARY SNAPPY
        SCOPE PRIVATE
        CONFIG_FLAG USE_SNAPPY)

SHOGUN_DEPENDENCIES(
        LIBRARY LZO
        SCOPE PRIVATE
        CONFIG_FLAG USE_LZO)

#integration
OPTION(OpenCV "OpenCV Integration" OFF)
IF (OpenCV)
  # find OpenCV library if intended by the user.
  FIND_PACKAGE(OpenCV)
  IF (OpenCV_FOUND)
    SET(HAVE_OPENCV 1)
    target_include_directories(libshogun PUBLIC ${OpenCV_INCLUDE_DIRS})
    target_include_directories(shogun PUBLIC ${OpenCV_INCLUDE_DIRS})
    target_link_libraries(shogun PUBLIC ${OpenCV_LIBRARIES})
    if (EXISTS shogun-static)
      target_link_libraries(shogun-static PUBLIC ${OpenCV_LIBRARIES})
    endif()
  ENDIF()
ENDIF()

OPTION(BUNDLE_NLOPT "Bundle NLOPT" OFF)
IF(BUNDLE_NLOPT)
  # FIXME: BUNDLING IS NOT PROPER!
  # see how eigen is being done
  include(external/NLopt)
  SET(HAVE_NLOPT 1)
  LIST(APPEND INCLUDES ${NLOPT_INCLUDE_DIR})
  SET(POSTLINKFLAGS ${POSTLINKFLAGS} ${NLOPT_LIBRARIES})
ELSE()
  SHOGUN_DEPENDENCIES(
          LIBRARY NLopt
          SCOPE PRIVATE
          CONFIG_FLAG HAVE_NLOPT)
ENDIF()

SHOGUN_DEPENDENCIES(
        LIBRARY LpSolve
        SCOPE PRIVATE
        CONFIG_FLAG USE_LPSOLVE)

SHOGUN_DEPENDENCIES(
        LIBRARY ColPack
        SCOPE PRIVATE
        CONFIG_FLAG HAVE_COLPACK)

SHOGUN_DEPENDENCIES(
        LIBRARY ARPREC
        SCOPE PRIVATE
        CONFIG_FLAG HAVE_ARPREC)
<<<<<<< HEAD
=======

###### checks for random
# PRNG settings
SET(MEXP "19937" CACHE STRING "PRNG Mersenne exponent")
SET(SFMT_MEXP ${MEXP})
SET(DSFMT_MEXP ${MEXP})

CHECK_FUNCTION_EXISTS(arc4random HAVE_ARC4RANDOM)
IF(NOT HAVE_ARC4RANDOM)
  # assume that /dev/random is non-blocking if /dev/urandom does not exist
  if(EXISTS /dev/urandom)
    set(DEV_RANDOM "/dev/urandom" CACHE INTERNAL "" FORCE)
  elseif( EXISTS /dev/random )
    set(DEV_RANDOM "/dev/random" CACHE INTERNAL "" FORCE)
  endif()
ENDIF()
>>>>>>> 753f8ba1

############################ HMM
OPTION(USE_HMMDEBUG "HMM debug mode" OFF)
OPTION(USE_HMMCACHE "HMM cache" ON)
OPTION(USE_HMMPARALLEL "Parallel structures in hmm training" OFF)
IF(USE_HMMPARALLEL)
  SET(USE_HMMPARALLEL_STRUCTURES 1)
ENDIF()
# Viterbi path debug
OPTION(USE_PATHDEBUG "Viterbi path debugging" OFF)
# big states
OPTION(USE_BIGSTATES "Big (16bit) state" ON)
OPTION(USE_LOGSUMARRAY "Use sum array, supposed to be a bit more accurate" OFF)

#kernelcache to use 4-byte-floating-point values instead of 8-byte-doubles
OPTION(USE_SHORTREAL_KERNELCACHE "Kernelcache to use 4-byte-floating-point values instead of 8-byte-doubles" ON)

# add bundled libraries to dependency
if(SHOGUN_DEPENDS)
  add_dependencies(libshogun ${SHOGUN_DEPENDS})
endif()

OPTION(USE_LOGCACHE "Use (1+exp(x)) log cache (is much faster but less accurate)" OFF)
################## linker optimisations
OPTION(INCREMENTAL_LINKING "Enable incremantal linking")
SET(INCREMENTAL_LINKING_DIR ${CMAKE_BINARY_DIR}/linker_cache
        CACHE PATH "Incremental linking cache directory")
OPTION(ENABLE_LTO "Enable link-time optimisation")

include(LDGOLD)
if (LDGOLD_FOUND)
  SET_LDGOLD(shogun shogun-static libshogun shogun_deps)
endif()

include(LTO)
if (ENABLE_LTO AND LTO_FOUND)
  MESSAGE(STATUS "Link-time optimisation enabled")
  SET_LTO(shogun shogun-static shogun_deps libshogun)
endif()

# FIXME: remove all the INCLUDES/SYSTEM_INCLUDES/POSTLINKFLAGS
include_directories(${INCLUDES})
target_link_libraries(shogun PUBLIC ${POSTLINKFLAGS})

################# benchmarking
IF (BUILD_BENCHMARKS)
  IF (NOT BUILD_TYPE_UC STREQUAL "RELEASE")
    MESSAGE(WARNING "You are building benchmark against non-Release mode!"
            "The results might not reflect the actual runtimes...")
  ENDIF()
  find_package(benchmark CONFIG REQUIRED)

  enable_testing()
  add_library(shogun_benchmark_main ${CMAKE_CURRENT_SOURCE_DIR}/util/benchmark_main.cc)
  if (APPLE)
    target_link_libraries(shogun_benchmark_main benchmark::benchmark shogun-static)
  elseif(MSVC)
    target_link_libraries(shogun_benchmark_main
            benchmark::benchmark
            Shlwapi.lib
            shogun-static
            )
  else()
    target_link_libraries(shogun_benchmark_main
            benchmark::benchmark
            pthread
            shogun-static
            )
  endif()

  set(SHOGUN_BENCHMARK_LINK_LIBS shogun_benchmark_main)

  ADD_SHOGUN_BENCHMARK(features/RandomFourierDotFeatures_benchmark)
  ADD_SHOGUN_BENCHMARK(features/hashed/HashedDocDotFeatures_benchmark)
  ADD_SHOGUN_BENCHMARK(lib/RefCount_benchmark)
  ADD_SHOGUN_BENCHMARK(mathematics/linalg/backend/eigen/BasicOps_benchmark)
  ADD_SHOGUN_BENCHMARK(mathematics/linalg/backend/eigen/Misc_benchmark)
  ADD_SHOGUN_BENCHMARK(lib/SGMatrix_benchmark)
  ADD_SHOGUN_BENCHMARK(util/PutPerceptron_benchmark)
ENDIF()

#############################################
CONFIGURE_FILE(${CMAKE_CURRENT_SOURCE_DIR}/lib/config.h.in ${CMAKE_CURRENT_BINARY_DIR}/lib/config.h @ONLY)

LIST(APPEND INCLUDE_HEADERS_DIR_LIST ${CMAKE_CURRENT_SOURCE_DIR} ${CMAKE_CURRENT_BINARY_DIR})
IF (LICENSE_GPL_SHOGUN)
  LIST(APPEND INCLUDE_HEADERS_DIR_LIST ${SHOGUN_GPL_INCLUDE_DIR}/shogun)
ENDIF()

INSTALL(
        DIRECTORY ${INCLUDE_HEADERS_DIR_LIST}
        DESTINATION ${INCLUDE_INSTALL_DIR}
        COMPONENT headers
        FILES_MATCHING PATTERN "*.h" PATTERN "*.hpp"
        PATTERN "CMakeFiles*" EXCLUDE
        PATTERN "*.dir" EXCLUDE
        PATTERN "*Debug*" EXCLUDE
        PATTERN "*Release*" EXCLUDE
        PATTERN ".settings" EXCLUDE)

# set the desidered targets to be installed
set(INSTALL_TARGETS shogun)
if (LIBSHOGUN_BUILD_STATIC)
  LIST(APPEND INSTALL_TARGETS shogun-static)
endif()

INSTALL(
        TARGETS ${INSTALL_TARGETS}
        EXPORT ShogunTargets
        ARCHIVE DESTINATION ${SHOGUN_LIB_INSTALL}
        RUNTIME DESTINATION ${SHOGUN_LIB_INSTALL}
        LIBRARY DESTINATION ${SHOGUN_LIB_INSTALL}
        INCLUDES DESTINATION ${INCLUDE_INSTALL_DIR}
)

file(TO_CMAKE_PATH ${SHOGUN_LIB_INSTALL}/cmake/shogun CONFIG_PACKAGE_DIR)
configure_package_config_file(
        ${CMAKE_SOURCE_DIR}/cmake/ShogunConfig.cmake.in ${CMAKE_CURRENT_BINARY_DIR}/ShogunConfig.cmake
        INSTALL_DESTINATION ${SHOGUN_LIB_INSTALL}/cmake/shogun
        PATH_VARS INCLUDE_INSTALL_DIR CONFIG_PACKAGE_DIR)

write_basic_package_version_file(
        "${CMAKE_CURRENT_BINARY_DIR}/ShogunConfigVersion.cmake"
        VERSION ${VERSION}
        COMPATIBILITY SameMajorVersion
)

export(EXPORT ShogunTargets
        FILE "${CMAKE_CURRENT_BINARY_DIR}/ShogunTargets.cmake"
        NAMESPACE shogun::
        )

install(
        EXPORT ShogunTargets
        FILE ShogunTargets.cmake
        NAMESPACE shogun::
        DESTINATION ${CONFIG_PACKAGE_DIR}
)

install(
        FILES
        "${CMAKE_CURRENT_BINARY_DIR}/ShogunConfig.cmake"
        "${CMAKE_CURRENT_BINARY_DIR}/ShogunConfigVersion.cmake"
        DESTINATION ${CONFIG_PACKAGE_DIR}
)<|MERGE_RESOLUTION|>--- conflicted
+++ resolved
@@ -64,17 +64,10 @@
     LIST(APPEND LIBSHOGUN_HEADERS ${GPL_LIBSHOGUN_HEADERS})
     INCLUDE_DIRECTORIES(${SHOGUN_GPL_INCLUDE_DIR})
 
-<<<<<<< HEAD
             SET(USE_GPL_SHOGUN 1)
         ELSE()
             MESSAGE(FATAL_ERROR "Shogun can only be built with GPL codes if the source files are in ${SHOGUN_GPL_INCLUDE_DIR}. Please download the GPL codes or checkout the Git Submodule with 'git submodule update --init'. To exclude GPL codes of Shogun in build set the switch LICENSE_GPL_SHOGUN=OFF.\n")
         ENDIF()
-=======
-    SET(USE_GPL_SHOGUN 1)
-  ELSE()
-    MESSAGE(FATAL_ERROR "Shogun can only be built with GPL codes if the source files are in ${SHOGUN_GPL_INCLUDE_DIR}. Please download or disable with LICENSE_GPL_SHOGUN=OFF.\n")
-  ENDIF()
->>>>>>> 753f8ba1
 ENDIF()
 
 OPTION(USE_SVMLIGHT "SVMLight" ON)
@@ -178,10 +171,7 @@
 
   if(MSVC)
     target_link_libraries(shogun-static PUBLIC winmm.lib Shlwapi.lib)
-<<<<<<< HEAD
     target_compile_definitions(shogun-static PUBLIC _ENABLE_EXTENDED_ALIGNED_STORAGE)
-=======
->>>>>>> 753f8ba1
   endif()
 ENDIF()
 
@@ -239,7 +229,6 @@
 CHECK_FUNCTION_EXISTS(lgammal HAVE_LGAMMAL)
 
 ###### MALLOC LIBRARY ###########
-<<<<<<< HEAD
 SET(EXTERNAL_MALLOC_CFLAGS "-fno-builtin-malloc -fno-builtin-calloc -fno-builtin-realloc -fno-builtin-free")
 if (MALLOC_REPLACEMENT MATCHES "Jemalloc")
   include(external/Jemalloc)
@@ -298,55 +287,6 @@
     else()
       check_function_exists("posix_memalign" HAVE_POSIX_MEMALIGN)
       if (HAVE_POSIX_MEMALIGN)
-=======
-#Trace memory allocs
-OPTION(TRACE_MEMORY_ALLOCS "Memory allocation tracing" OFF)
-if (NOT MSVC)
-  SET(EXTERNAL_MALLOC_CFLAGS "-fno-builtin-malloc -fno-builtin-calloc -fno-builtin-realloc -fno-builtin-free")
-  if (MALLOC_REPLACEMENT MATCHES "Jemalloc")
-    include(external/Jemalloc)
-
-    SET(USE_JEMALLOC 1)
-    SET(HAVE_ALIGNED_MALLOC 1)
-    SET(CMAKE_CXX_FLAGS "${EXTERNAL_MALLOC_CFLAGS} ${CMAKE_CXX_FLAGS}")
-    target_include_directories(libshogun PRIVATE ${Jemalloc_INCLUDE_DIR})
-    target_include_directories(shogun PRIVATE ${Jemalloc_INCLUDE_DIR})
-    target_link_libraries(shogun PRIVATE ${Jemalloc_LIBRARIES})
-    if (EXISTS shogun-static)
-      target_link_libraries(shogun-static PRIVATE ${Jemalloc_LIBRARIES})
-    endif()
-  elseif(MALLOC_REPLACEMENT MATCHES "TCMalloc")
-    include(external/TCMalloc)
-
-    SET(USE_TCMALLOC 1)
-    SET(HAVE_ALIGNED_MALLOC 1)
-    SET(CMAKE_CXX_FLAGS "${EXTERNAL_MALLOC_CFLAGS} ${CMAKE_CXX_FLAGS}")
-    target_include_directories(libshogun PRIVATE ${TCMalloc_INCLUDE_DIR})
-    target_include_directories(shogun PRIVATE ${TCMalloc_INCLUDE_DIR})
-    target_link_libraries(shogun PRIVATE ${TCMalloc_LIBRARIES})
-    if (EXISTS shogun-static)
-      target_link_libraries(shogun-static PRIVATE ${TCMalloc_LIBRARIES})
-    endif()
-  elseif(MALLOC_REPLACEMENT MATCHES "Hoard")
-    find_package(Hoard)
-    if (Hoard_FOUND)
-      SET(USE_HOARD 1)
-      SET(POSTLINKFLAGS ${POSTLINKFLAGS} ${Hoard_LIBRARIES})
-    else ()
-      message(FATAL_ERROR "Unable to use hoard malloc: library not found")
-    endif ()
-  else()
-    message(STATUS "Using system's malloc")
-    include(CheckCXXCompilerFlag)
-
-    # FIXME: add support for aligned new
-    # this is c++17
-    #CHECK_CXX_COMPILER_FLAG("-faligned-new" HAVE_ALIGNED_NEW)
-    check_function_exists("aligned_alloc" HAVE_STD_ALIGNED_ALLOC)
-
-    if (NOT HAVE_STD_ALIGNED_ALLOC)
-      if (MSVC)
->>>>>>> 753f8ba1
         SET(HAVE_ALIGNED_MALLOC 1)
       endif()
     endif()
@@ -417,7 +357,6 @@
           $<BUILD_INTERFACE:${VARIANT_INCLUDE_DIR}>
           $<INSTALL_INTERFACE:include/shogun/third_party/variant>
           )
-<<<<<<< HEAD
 ENDIF()
 
 # spdlog
@@ -434,27 +373,22 @@
     if (EXISTS shogun-static)
 	target_link_libraries(shogun-static PRIVATE spdlog::spdlog)
     endif()
-=======
->>>>>>> 753f8ba1
 ENDIF()
 
 SHOGUN_DEPENDENCIES(
         LIBRARY GLPK
         SCOPE PRIVATE
         CONFIG_FLAG USE_GLPK)
-<<<<<<< HEAD
 
 SHOGUN_DEPENDENCIES(
   LIBRARY LibArchive
   SCOPE PRIVATE
   CONFIG_FLAG HAVE_LIBARCHIVE)
-=======
->>>>>>> 753f8ba1
-
-SHOGUN_DEPENDENCIES(
-        LIBRARY LibArchive
-        SCOPE PRIVATE
-        CONFIG_FLAG HAVE_LIBARCHIVE)
+
+SHOGUN_DEPENDENCIES(
+  LIBRARY CPLEX
+  SCOPE PRIVATE
+  CONFIG_FLAG USE_CPLEX)
 
 SHOGUN_DEPENDENCIES(
         LIBRARY CPLEX
@@ -465,7 +399,6 @@
         LIBRARY ARPACK
         SCOPE PRIVATE
         CONFIG_FLAG HAVE_ARPACK)
-<<<<<<< HEAD
 
 SHOGUN_DEPENDENCIES(
         LIBRARY Mosek
@@ -473,15 +406,6 @@
         CONFIG_FLAG USE_MOSEK)
 
 SHOGUN_DEPENDENCIES(
-=======
-
-SHOGUN_DEPENDENCIES(
-        LIBRARY Mosek
-        SCOPE PRIVATE
-        CONFIG_FLAG USE_MOSEK)
-
-SHOGUN_DEPENDENCIES(
->>>>>>> 753f8ba1
         LIBRARY Protobuf
         SCOPE PUBLIC
         CONFIG_FLAG HAVE_PROTOBUF)
@@ -508,42 +432,12 @@
   ENDFOREACH()
 ENDIF()
 
-<<<<<<< HEAD
 # RapidJSON
 find_package(RapidJSON)
 if (NOT RapidJSON_FOUND)
   include(external/RapidJSON)
 endif()
 SHOGUN_INCLUDE_DIRS(SCOPE PRIVATE ${RAPIDJSON_INCLUDE_DIRS})
-
-include(external/bitsery)
-SHOGUN_INCLUDE_DIRS(SCOPE PRIVATE ${BITSERY_INCLUDE_DIR})
-=======
-# JSON
-OPTION(BUNDLE_JSON "Bundle JSON" OFF)
-IF(BUNDLE_JSON)
-  # FIXME: BUNDLING IS NOT PROPER!
-  # see how eigen is being done
-  include(external/JSON)
-  SET(HAVE_JSON 1)
-  LIST(APPEND INCLUDES ${JSON_INCLUDE_DIRS})
-  SET(POSTLINKFLAGS ${POSTLINKFLAGS} ${JSON_LDFLAGS})
-ELSE()
-  SHOGUN_DEPENDENCIES(
-          LIBRARY JSON
-          SCOPE PUBLIC
-          CONFIG_FLAG HAVE_JSON
-          VERSION 0.11)
-ENDIF()
-
-SHOGUN_DEPENDENCIES(
-        LIBRARY LibXml2
-        SCOPE PUBLIC
-        CONFIG_FLAG HAVE_XML)
-# RapidJSON
-include(external/RapidJSON)
-SHOGUN_INCLUDE_DIRS(SCOPE PRIVATE ${RAPIDJSON_INCLUDE_DIR})
->>>>>>> 753f8ba1
 
 include(external/bitsery)
 SHOGUN_INCLUDE_DIRS(SCOPE PRIVATE ${BITSERY_INCLUDE_DIR})
@@ -632,25 +526,6 @@
         LIBRARY ARPREC
         SCOPE PRIVATE
         CONFIG_FLAG HAVE_ARPREC)
-<<<<<<< HEAD
-=======
-
-###### checks for random
-# PRNG settings
-SET(MEXP "19937" CACHE STRING "PRNG Mersenne exponent")
-SET(SFMT_MEXP ${MEXP})
-SET(DSFMT_MEXP ${MEXP})
-
-CHECK_FUNCTION_EXISTS(arc4random HAVE_ARC4RANDOM)
-IF(NOT HAVE_ARC4RANDOM)
-  # assume that /dev/random is non-blocking if /dev/urandom does not exist
-  if(EXISTS /dev/urandom)
-    set(DEV_RANDOM "/dev/urandom" CACHE INTERNAL "" FORCE)
-  elseif( EXISTS /dev/random )
-    set(DEV_RANDOM "/dev/random" CACHE INTERNAL "" FORCE)
-  endif()
-ENDIF()
->>>>>>> 753f8ba1
 
 ############################ HMM
 OPTION(USE_HMMDEBUG "HMM debug mode" OFF)

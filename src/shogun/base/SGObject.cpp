--- conflicted
+++ resolved
@@ -1070,7 +1070,6 @@
 	return object;
 }
 
-<<<<<<< HEAD
 void CSGObject::initialise_auto_params()
 {
 	auto params = self->filter(ParameterProperties::AUTO);
@@ -1080,11 +1079,8 @@
 	}
 }
 
-CSGObject* CSGObject::get(const std::string& name)
-=======
 CSGObject* CSGObject::get(const std::string& name, std::nothrow_t) const
     noexcept
->>>>>>> e5704608
 {
 	if (auto* result = get_sgobject_type_dispatcher<CDistance>(name))
 		return result;
